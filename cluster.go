package pilosa

import (
	"encoding/binary"
	"hash/fnv"
<<<<<<< HEAD
	"time"
=======

	"github.com/pilosa/pilosa/internal"
>>>>>>> 6cacf5d0
)

const (
	// DefaultPartitionN is the default number of partitions in a cluster.
	DefaultPartitionN = 16

	// DefaultReplicaN is the default number of replicas per partition.
	DefaultReplicaN = 1

	// NodeState represents node state returned in /status endpoint for a node in the cluster.
	NodeStateUp   = "UP"
	NodeStateDown = "DOWN"
)

// Node represents a node in the cluster.
type Node struct {
	Host         string `json:"host"`
	InternalHost string `json:"internalHost"`

	status *internal.NodeStatus `json:"status"`
}

// SetStatus sets the NodeStatus.
func (n *Node) SetStatus(s *internal.NodeStatus) {
	n.status = s
}

// SetState sets the Node.status.state.
func (n *Node) SetState(s string) {
	if n.status == nil {
		n.status = &internal.NodeStatus{}
	}
	n.status.State = s
}

// Nodes represents a list of nodes.
type Nodes []*Node

// Contains returns true if a node exists in the list.
func (a Nodes) Contains(n *Node) bool {
	for i := range a {
		if a[i] == n {
			return true
		}
	}
	return false
}

// ContainsHost returns true if host matches one of the node's host.
func (a Nodes) ContainsHost(host string) bool {
	for _, n := range a {
		if n.Host == host {
			return true
		}
	}
	return false
}

// Filter returns a new list of nodes with node removed.
func (a Nodes) Filter(n *Node) []*Node {
	other := make([]*Node, 0, len(a))
	for i := range a {
		if a[i] != n {
			other = append(other, a[i])
		}
	}
	return other
}

// FilterHost returns a new list of nodes with host removed.
func (a Nodes) FilterHost(host string) []*Node {
	other := make([]*Node, 0, len(a))
	for _, node := range a {
		if node.Host != host {
			other = append(other, node)
		}
	}
	return other
}

// Hosts returns a list of all hostnames.
func (a Nodes) Hosts() []string {
	hosts := make([]string, len(a))
	for i, n := range a {
		hosts[i] = n.Host
	}
	return hosts
}

// Clone returns a shallow copy of nodes.
func (a Nodes) Clone() []*Node {
	other := make([]*Node, len(a))
	copy(other, a)
	return other
}

// Cluster represents a collection of nodes.
type Cluster struct {
	Nodes   []*Node
	NodeSet NodeSet

	// Hashing algorithm used to assign partitions to nodes.
	Hasher Hasher

	// The number of partitions in the cluster.
	PartitionN int

	// The number of replicas a partition has.
	ReplicaN int

	// Threshold for logging long-running queries
	LongQueryTime time.Duration
}

// NewCluster returns a new instance of Cluster with defaults.
func NewCluster() *Cluster {
	return &Cluster{
		Hasher:     &jmphasher{},
		PartitionN: DefaultPartitionN,
		ReplicaN:   DefaultReplicaN,
	}
}

// NodeSetHosts returns the list of host strings for NodeSet members
func (c *Cluster) NodeSetHosts() []string {
	if c.NodeSet == nil {
		return []string{}
	}
	a := make([]string, 0, len(c.NodeSet.Nodes()))
	for _, m := range c.NodeSet.Nodes() {
		a = append(a, m.Host)
	}
	return a
}

// NodeStates returns a map of nodes in the cluster with each node's state (UP/DOWN) as the value.
func (c *Cluster) NodeStates() map[string]string {
	h := make(map[string]string)
	for _, n := range c.Nodes {
		h[n.Host] = NodeStateDown
	}
	// we are assuming that NodeSetHosts is a subset of c.Nodes
	for _, m := range c.NodeSetHosts() {
		if _, ok := h[m]; ok {
			h[m] = NodeStateUp
		}
	}
	return h
}

// State returns the internal ClusterState representation.
func (c *Cluster) Status() *internal.ClusterStatus {
	return &internal.ClusterStatus{
		Nodes: encodeClusterStatus(c.Nodes),
	}
}

// encodeClusterStatus converts a into its internal representation.
func encodeClusterStatus(a []*Node) []*internal.NodeStatus {
	other := make([]*internal.NodeStatus, len(a))
	for i := range a {
		other[i] = a[i].status
	}
	return other
}

// NodeByHost returns a node reference by host.
func (c *Cluster) NodeByHost(host string) *Node {
	for _, n := range c.Nodes {
		if n.Host == host {
			return n
		}
	}
	return nil
}

// Partition returns the partition that a slice belongs to.
func (c *Cluster) Partition(index string, slice uint64) int {
	var buf [8]byte
	binary.BigEndian.PutUint64(buf[:], slice)

	// Hash the bytes and mod by partition count.
	h := fnv.New64a()
	h.Write([]byte(index))
	h.Write(buf[:])
	return int(h.Sum64() % uint64(c.PartitionN))
}

// FragmentNodes returns a list of nodes that own a fragment.
func (c *Cluster) FragmentNodes(index string, slice uint64) []*Node {
	return c.PartitionNodes(c.Partition(index, slice))
}

// OwnsFragment returns true if a host owns a fragment.
func (c *Cluster) OwnsFragment(host string, index string, slice uint64) bool {
	return Nodes(c.FragmentNodes(index, slice)).ContainsHost(host)
}

// PartitionNodes returns a list of nodes that own a partition.
func (c *Cluster) PartitionNodes(partitionID int) []*Node {
	// Default replica count to between one and the number of nodes.
	// The replica count can be zero if there are no nodes.
	replicaN := c.ReplicaN
	if replicaN > len(c.Nodes) {
		replicaN = len(c.Nodes)
	} else if replicaN == 0 {
		replicaN = 1
	}

	// Determine primary owner node.
	node_index := c.Hasher.Hash(uint64(partitionID), len(c.Nodes))

	// Collect nodes around the ring.
	nodes := make([]*Node, replicaN)
	for i := 0; i < replicaN; i++ {
		nodes[i] = c.Nodes[(node_index+i)%len(c.Nodes)]
	}

	return nodes
}

// OwnsSlices find the set of slices owned by the node per Index
func (c *Cluster) OwnsSlices(index string, maxSlice uint64, host string) []uint64 {
	var slices []uint64
	for i := uint64(0); i <= maxSlice; i++ {
		p := c.Partition(index, i)
		// Determine primary owner node.
		node_index := c.Hasher.Hash(uint64(p), len(c.Nodes))
		if c.Nodes[node_index].Host == host {
			slices = append(slices, i)
		}

	}
	return slices
}

// Hasher represents an interface to hash integers into buckets.
type Hasher interface {
	// Hashes the key into a number between [0,N).
	Hash(key uint64, n int) int
}

// NewHasher returns a new instance of the default hasher.
func NewHasher() Hasher { return &jmphasher{} }

// jmphasher represents an implementation of jmphash. Implements Hasher.
type jmphasher struct{}

// Hash returns the integer hash for the given key.
func (h *jmphasher) Hash(key uint64, n int) int {
	b, j := int64(-1), int64(0)
	for j < int64(n) {
		b = j
		key = key*uint64(2862933555777941757) + 1
		j = int64(float64(b+1) * (float64(int64(1)<<31) / float64((key>>33)+1)))
	}
	return int(b)
}<|MERGE_RESOLUTION|>--- conflicted
+++ resolved
@@ -3,12 +3,9 @@
 import (
 	"encoding/binary"
 	"hash/fnv"
-<<<<<<< HEAD
 	"time"
-=======
 
 	"github.com/pilosa/pilosa/internal"
->>>>>>> 6cacf5d0
 )
 
 const (
