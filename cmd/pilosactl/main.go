--- conflicted
+++ resolved
@@ -226,208 +226,6 @@
 	return nil
 }
 
-<<<<<<< HEAD
-=======
-// ImportCommand represents a command for bulk importing data.
-type ImportCommand struct {
-	// Destination host and port.
-	Host string
-
-	// Name of the database & frame to import into.
-	Database string
-	Frame    string
-
-	// Filenames to import from.
-	Paths []string
-
-	// Size of buffer used to chunk import.
-	BufferSize int
-
-	// Reusable client.
-	Client *pilosa.Client
-
-	// Standard input/output
-	Stdin  io.Reader
-	Stdout io.Writer
-	Stderr io.Writer
-}
-
-// NewImportCommand returns a new instance of ImportCommand.
-func NewImportCommand(stdin io.Reader, stdout, stderr io.Writer) *ImportCommand {
-	return &ImportCommand{
-		Stdin:  stdin,
-		Stdout: stdout,
-		Stderr: stderr,
-
-		BufferSize: 10000000,
-	}
-}
-
-// ParseFlags parses command line flags from args.
-func (cmd *ImportCommand) ParseFlags(args []string) error {
-	fs := flag.NewFlagSet("pilosactl", flag.ContinueOnError)
-	fs.SetOutput(ioutil.Discard)
-	fs.StringVar(&cmd.Host, "host", "localhost:15000", "host:port")
-	fs.StringVar(&cmd.Database, "d", "", "database")
-	fs.StringVar(&cmd.Frame, "f", "", "frame")
-	fs.IntVar(&cmd.BufferSize, "buffer-size", cmd.BufferSize, "buffer size")
-	if err := fs.Parse(args); err != nil {
-		return err
-	}
-
-	// Extract the import paths.
-	cmd.Paths = fs.Args()
-
-	return nil
-}
-
-// Usage returns the usage message to be printed.
-func (cmd *ImportCommand) Usage() string {
-	return strings.TrimSpace(`
-usage: pilosactl import -host HOST -d database -f frame paths
-
-Bulk imports one or more CSV files to a host's database and frame. The bits
-of the CSV file are grouped by slice for the most efficient import.
-
-The format of the CSV file is:
-
-	BITMAPID,PROFILEID,[TIME]
-
-The file should contain no headers. The TIME column is optional and can be
-omitted. If it is present then its format should be YYYY-MM-DDTHH:MM.
-`)
-}
-
-// Run executes the main program execution.
-func (cmd *ImportCommand) Run(ctx context.Context) error {
-	logger := log.New(cmd.Stderr, "", log.LstdFlags)
-
-	// Validate arguments.
-	// Database and frame are validated early before the files are parsed.
-	if cmd.Database == "" {
-		return pilosa.ErrDatabaseRequired
-	} else if cmd.Frame == "" {
-		return pilosa.ErrFrameRequired
-	} else if len(cmd.Paths) == 0 {
-		return ErrPathRequired
-	}
-
-	// Create a client to the server.
-	client, err := pilosa.NewClient(cmd.Host)
-	if err != nil {
-		return err
-	}
-	cmd.Client = client
-
-	// Import each path and import by slice.
-	for _, path := range cmd.Paths {
-		// Parse path into bits.
-		logger.Printf("parsing: %s", path)
-		if err := cmd.importPath(ctx, path); err != nil {
-			return err
-		}
-	}
-
-	return nil
-}
-
-// importPath parses a path into bits and imports it to the server.
-func (cmd *ImportCommand) importPath(ctx context.Context, path string) error {
-	a := make([]pilosa.Bit, 0, cmd.BufferSize)
-
-	// Open file for reading.
-	f, err := os.Open(path)
-	if err != nil {
-		return err
-	}
-	defer f.Close()
-
-	// Read rows as bits.
-	r := csv.NewReader(f)
-	r.FieldsPerRecord = -1
-	rnum := 0
-	for {
-		rnum++
-
-		// Read CSV row.
-		record, err := r.Read()
-		if err == io.EOF {
-			break
-		} else if err != nil {
-			return err
-		}
-
-		// Ignore blank rows.
-		if record[0] == "" {
-			continue
-		} else if len(record) < 2 {
-			return fmt.Errorf("bad column count on row %d: col=%d", rnum, len(record))
-		}
-
-		var bit pilosa.Bit
-
-		// Parse bitmap id.
-		bitmapID, err := strconv.ParseUint(record[0], 10, 64)
-		if err != nil {
-			return fmt.Errorf("invalid bitmap id on row %d: %q", rnum, record[0])
-		}
-		bit.BitmapID = bitmapID
-
-		// Parse bitmap id.
-		profileID, err := strconv.ParseUint(record[1], 10, 64)
-		if err != nil {
-			return fmt.Errorf("invalid profile id on row %d: %q", rnum, record[1])
-		}
-		bit.ProfileID = profileID
-
-		// Parse time, if exists.
-		if len(record) > 2 && record[2] != "" {
-			t, err := time.Parse(pilosa.TimeFormat, record[2])
-			if err != nil {
-				return fmt.Errorf("invalid timestamp on row %d: %q", rnum, record[2])
-			}
-			bit.Timestamp = t.UnixNano()
-		}
-
-		a = append(a, bit)
-
-		// If we've reached the buffer size then import bits.
-		if len(a) == cmd.BufferSize {
-			if err := cmd.importBits(ctx, a); err != nil {
-				return err
-			}
-			a = a[:0]
-		}
-	}
-
-	// If there are still bits in the buffer then flush them.
-	if err := cmd.importBits(ctx, a); err != nil {
-		return err
-	}
-
-	return nil
-}
-
-// importPath parses a path into bits and imports it to the server.
-func (cmd *ImportCommand) importBits(ctx context.Context, bits []pilosa.Bit) error {
-	logger := log.New(cmd.Stderr, "", log.LstdFlags)
-
-	// Group bits by slice.
-	logger.Printf("grouping %d bits", len(bits))
-	bitsBySlice := pilosa.Bits(bits).GroupBySlice()
-
-	// Parse path into bits.
-	for slice, bits := range bitsBySlice {
-		logger.Printf("importing slice: %d, n=%d", slice, len(bits))
-		if err := cmd.Client.Import(ctx, cmd.Database, cmd.Frame, slice, bits); err != nil {
-			return err
-		}
-	}
-
-	return nil
-}
-
->>>>>>> b333934c
 // ExportCommand represents a command for bulk exporting data from a server.
 type ExportCommand struct {
 	// Remote host and port.
