package pilosa

import (
	"context"
	"encoding/csv"
	"encoding/json"
	"errors"
	"expvar"
	"fmt"
	"io"
	"io/ioutil"
	"log"
	"net/http"
	_ "net/http/pprof"
	"os"
	"strconv"
	"strings"
	"time"

	"github.com/gogo/protobuf/proto"
	"github.com/gorilla/mux"
	"github.com/pilosa/pilosa/internal"
	"github.com/pilosa/pilosa/pql"
)

// Handler represents an HTTP handler.
type Handler struct {
	Index     *Index
	Messenger *Messenger

	// Local hostname & cluster configuration.
	Host    string
	Cluster *Cluster

	Router *mux.Router

	// The execution engine for running queries.
	Executor interface {
		Execute(context context.Context, db string, query *pql.Query, slices []uint64, opt *ExecOptions) ([]interface{}, error)
	}

	// The version to report on the /version endpoint.
	Version string

	// The writer for any logging.
	LogOutput io.Writer
}

// NewHandler returns a new instance of Handler with a default logger.
func NewHandler() *Handler {
	handler := &Handler{
		LogOutput: os.Stderr,
	}
	handler.Router = NewRouter(handler)
	return handler
}

func NewRouter(handler *Handler) *mux.Router {
	router := mux.NewRouter()
	router.PathPrefix("/debug/pprof/").Handler(http.DefaultServeMux).Methods("GET")
	router.HandleFunc("/debug/vars", handler.handleExpvar).Methods("GET")
	router.HandleFunc("/schema", handler.handleGetSchema).Methods("GET")
	router.HandleFunc("/query", handler.handlePostQuery).Methods("POST")
	router.HandleFunc("/import", handler.handlePostImport).Methods("POST")
	router.HandleFunc("/export", handler.handleGetExport).Methods("GET")
	router.HandleFunc("/slices/max", handler.handleGetSliceMax).Methods("GET")
	router.HandleFunc("/db", handler.handleGetDB).Methods("GET")
	router.HandleFunc("/db", handler.handlePostDB).Methods("POST")
	router.HandleFunc("/db", handler.handleDeleteDB).Methods("DELETE")
	router.HandleFunc("/db/{db}", handler.handleGetSingleDB).Methods("GET")
	router.HandleFunc("/db/{db}", handler.handleDeleteDB).Methods("DELETE")
	router.HandleFunc("/db/{db}/query", handler.handlePostQuery).Methods("POST")
	router.HandleFunc("/db/time_quantum", handler.handlePatchDBTimeQuantum).Methods("PATCH")
	router.HandleFunc("/db/{db}/time-quantum", handler.handlePatchDBTimeQuantum).Methods("PATCH")
	router.HandleFunc("/db/attr/diff", handler.handlePostDBAttrDiff).Methods("POST")
	router.HandleFunc("/frame", handler.handlePostFrame).Methods("POST")
	router.HandleFunc("/frame", handler.handleDeleteFrame).Methods("DELETE")
	router.HandleFunc("/frame/time_quantum", handler.handlePatchFrameTimeQuantum).Methods("PATCH")
	router.HandleFunc("/frame/attr/diff", handler.handlePostFrameAttrDiff).Methods("POST")
	router.HandleFunc("/fragment/nodes", handler.handleGetFragmentNodes).Methods("GET")
	router.HandleFunc("/fragment/data", handler.handleGetFragmentData).Methods("GET")
	router.HandleFunc("/fragment/data", handler.handlePostFragmentData).Methods("POST")
	router.HandleFunc("/fragment/blocks", handler.handleGetFragmentBlocks).Methods("GET")
	router.HandleFunc("/fragment/block/data", handler.handleGetFragmentBlockData).Methods("GET")
	router.HandleFunc("/frame/restore", handler.handlePostFrameRestore).Methods("POST")
	router.HandleFunc("/nodes", handler.handleGetNodes).Methods("GET")
	router.HandleFunc("/version", handler.handleGetVersion).Methods("GET")

	// TODO: Apply MethodNotAllowed statuses to all endpoints.
	// Ideally this would be automatic, as described in this (wontfix) ticket:
	// https://github.com/gorilla/mux/issues/6
	// For now we just do it for the most commonly used handler, /query
	router.HandleFunc("/query", handler.methodNotAllowedHandler).Methods("GET")

	return router
}

func (h *Handler) methodNotAllowedHandler(w http.ResponseWriter, r *http.Request) {
	http.Error(w, "method not allowed", http.StatusMethodNotAllowed)
}

// ServeHTTP handles an HTTP request.
func (h *Handler) ServeHTTP(w http.ResponseWriter, r *http.Request) {
	t := time.Now()
<<<<<<< HEAD
	switch r.URL.Path {
	case "/schema":
		switch r.Method {
		case "GET":
			h.handleGetSchema(w, r)
		default:
			http.Error(w, "method not allowed", http.StatusMethodNotAllowed)
		}
	case "/status":
		switch r.Method {
		case "GET":
			h.handleGetStatus(w, r)
		default:
			http.Error(w, "method not allowed", http.StatusMethodNotAllowed)
		}
	case "/query":
		switch r.Method {
		case "POST":
			h.handlePostQuery(w, r)
		default:
			http.Error(w, "method not allowed", http.StatusMethodNotAllowed)
		}
	case "/message":
		switch r.Method {
		case "POST":
			h.handlePostMessage(w, r)
		default:
			http.Error(w, "method not allowed", http.StatusMethodNotAllowed)
		}
	case "/import":
		switch r.Method {
		case "POST":
			h.handlePostImport(w, r)
		default:
			http.Error(w, "method not allowed", http.StatusMethodNotAllowed)
		}
	case "/export":
		switch r.Method {
		case "GET":
			h.handleGetExport(w, r)
		default:
			http.Error(w, "method not allowed", http.StatusMethodNotAllowed)
		}
	case "/slices/max":
		switch r.Method {
		case "GET":
			h.handleGetSliceMax(w, r)
		default:
			http.Error(w, "method not allowed", http.StatusMethodNotAllowed)
		}
	case "/db":
		switch r.Method {
		case "POST":
			h.handlePostDB(w, r)
		case "DELETE":
			h.handleDeleteDB(w, r)
		default:
			http.Error(w, "method not allowed", http.StatusMethodNotAllowed)
		}
	case "/db/time_quantum":
		switch r.Method {
		case "PATCH":
			h.handlePatchDBTimeQuantum(w, r)
		default:
			http.Error(w, "method not allowed", http.StatusMethodNotAllowed)
		}
	case "/db/attr/diff":
		switch r.Method {
		case "POST":
			h.handlePostDBAttrDiff(w, r)
		default:
			http.Error(w, "method not allowed", http.StatusMethodNotAllowed)
		}
	case "/frame":
		switch r.Method {
		case "POST":
			h.handlePostFrame(w, r)
		case "DELETE":
			h.handleDeleteFrame(w, r)
		default:
			http.Error(w, "method not allowed", http.StatusMethodNotAllowed)
		}
	case "/frame/time_quantum":
		switch r.Method {
		case "PATCH":
			h.handlePatchFrameTimeQuantum(w, r)
		default:
			http.Error(w, "method not allowed", http.StatusMethodNotAllowed)
		}
	case "/frame/views":
		switch r.Method {
		case "GET":
			h.handleGetFrameViews(w, r)
		default:
			http.Error(w, "method not allowed", http.StatusMethodNotAllowed)
		}
	case "/frame/attr/diff":
		switch r.Method {
		case "POST":
			h.handlePostFrameAttrDiff(w, r)
		default:
			http.Error(w, "method not allowed", http.StatusMethodNotAllowed)
		}
	case "/fragment/nodes":
		switch r.Method {
		case "GET":
			h.handleGetFragmentNodes(w, r)
		default:
			http.Error(w, "method not allowed", http.StatusMethodNotAllowed)
		}
	case "/fragment/data":
		switch r.Method {
		case "GET":
			h.handleGetFragmentData(w, r)
		case "POST":
			h.handlePostFragmentData(w, r)
		default:
			http.Error(w, "method not allowed", http.StatusMethodNotAllowed)
		}
	case "/fragment/blocks":
		switch r.Method {
		case "GET":
			h.handleGetFragmentBlocks(w, r)
		default:
			http.Error(w, "method not allowed", http.StatusMethodNotAllowed)
		}
	case "/fragment/block/data":
		switch r.Method {
		case "GET":
			h.handleGetFragmentBlockData(w, r)
		default:
			http.Error(w, "method not allowed", http.StatusMethodNotAllowed)
		}
	case "/frame/restore":
		switch r.Method {
		case "POST":
			h.handlePostFrameRestore(w, r)
		default:
			http.Error(w, "method not allowed", http.StatusMethodNotAllowed)
		}
	case "/nodes":
		switch r.Method {
		case "GET":
			h.handleGetNodes(w, r)
		default:
			http.Error(w, "method not allowed", http.StatusMethodNotAllowed)
		}
	case "/version":
		h.handleVersion(w, r)
	case "/debug/vars":
		h.handleExpvar(w, r)
	default:
		http.NotFound(w, r)
	}

=======
	h.Router.ServeHTTP(w, r)
>>>>>>> 1c4c7322
	dif := time.Since(t).Seconds()

	if dif > 90 {
		h.logger().Printf("%s %s %.03fs", r.Method, r.URL.String(), dif)
	}
}

// handleGetSchema handles GET /schema requests.
func (h *Handler) handleGetSchema(w http.ResponseWriter, r *http.Request) {
	if err := json.NewEncoder(w).Encode(getSchemaResponse{
		DBs: h.Index.Schema(),
	}); err != nil {
		h.logger().Printf("write schema response error: %s", err)
	}
}

// handleGetStatus handles GET /status requests.
func (h *Handler) handleGetStatus(w http.ResponseWriter, r *http.Request) {
	if err := json.NewEncoder(w).Encode(getStatusResponse{
		Health: h.Cluster.Health(),
	}); err != nil {
		h.logger().Printf("write status response error: %s", err)
	}
}

type getSchemaResponse struct {
	DBs []*DBInfo `json:"dbs"`
}

type getStatusResponse struct {
	Health map[string]string `json:"health"`
}

// handlePostQuery handles /query requests.
func (h *Handler) handlePostQuery(w http.ResponseWriter, r *http.Request) {
	// Parse incoming request.
	req, err := h.readQueryRequest(r)
	if err != nil {
		w.WriteHeader(http.StatusBadRequest)
		h.writeQueryResponse(w, r, &QueryResponse{Err: err})
		return
	}

	// Build execution options.
	opt := &ExecOptions{
		Remote: req.Remote,
	}

	// Parse query string.
	q, err := pql.NewParser(strings.NewReader(req.Query)).Parse()
	if err != nil {
		w.WriteHeader(http.StatusBadRequest)
		h.writeQueryResponse(w, r, &QueryResponse{Err: err})
		return
	}

	// Execute the query.
	results, err := h.Executor.Execute(r.Context(), req.DB, q, req.Slices, opt)
	resp := &QueryResponse{Results: results, Err: err}

	// Fill profile attributes if requested.
	if req.Profiles {
		// Consolidate all profile ids across all calls.
		var profileIDs []uint64
		for _, result := range results {
			bm, ok := result.(*Bitmap)
			if !ok {
				continue
			}
			profileIDs = uint64Slice(profileIDs).merge(bm.Bits())
		}

		// Retrieve profile attributes across all calls.
		profiles, err := h.readProfiles(h.Index.DB(req.DB), profileIDs)
		if err != nil {
			w.WriteHeader(http.StatusInternalServerError)
			h.writeQueryResponse(w, r, &QueryResponse{Err: err})
			return
		}
		resp.Profiles = profiles
	}

	// Set appropriate status code, if there is an error.
	if resp.Err != nil {
		w.WriteHeader(http.StatusInternalServerError)
	}

	// Write response back to client.
	if err := h.writeQueryResponse(w, r, resp); err != nil {
		h.logger().Printf("write query response error: %s", err)
	}
}

<<<<<<< HEAD
// handlePostMessage handles /message requests.
func (h *Handler) handlePostMessage(w http.ResponseWriter, r *http.Request) {
	// Verify that request is only communicating over protobufs.
	if r.Header.Get("Content-Type") != "application/x-protobuf" {
		http.Error(w, "Unsupported media type", http.StatusUnsupportedMediaType)
		return
	}

	// Read entire body.
	body, err := ioutil.ReadAll(r.Body)
	if err != nil {
		http.Error(w, err.Error(), http.StatusBadRequest)
		return
	}

	// Unmarshal message to specific proto type.
	m, err := UnmarshalMessage(body)
	if err != nil {
		http.Error(w, err.Error(), http.StatusBadRequest)
		return
	}

	if err := h.Messenger.Broker.Receive(m); err != nil {
		http.Error(w, err.Error(), http.StatusBadRequest)
		return
	}

	return
}

func (h *Handler) handleGetSliceMax(w http.ResponseWriter, r *http.Request) error {
	var ms map[string]uint64
	if inverse, _ := strconv.ParseBool(r.URL.Query().Get("inverse")); inverse {
		ms = h.Index.MaxInverseSlices()
	} else {
		ms = h.Index.MaxSlices()
	}

=======
func (h *Handler) handleGetSliceMax(w http.ResponseWriter, r *http.Request) {
	ms := h.Index.MaxSlices()
>>>>>>> 1c4c7322
	if strings.Contains(r.Header.Get("Accept"), "application/x-protobuf") {
		pb := &internal.MaxSlicesResponse{
			MaxSlices: ms,
		}
		if buf, err := proto.Marshal(pb); err != nil {
			h.logger().Printf("protobuf marshal error: %s", err)
		} else if _, err := w.Write(buf); err != nil {
			h.logger().Printf("stream write error: %s", err)
		}
	}
	json.NewEncoder(w).Encode(sliceMaxResponse{
		MaxSlices: ms,
	})
}

type sliceMaxResponse struct {
	MaxSlices map[string]uint64 `json:"MaxSlices"`
}

// handleGetDB handles GET /db request.
func (h *Handler) handleGetDB(w http.ResponseWriter, r *http.Request) {
	if r.URL.Query().Get("schema") != "" {
		h.handleGetSchema(w, r)
		return
	}
	var dbs []map[string]string
	for _, db := range h.Index.DBs() {
		dbs = append(dbs, map[string]string{"name": db.Name()})
	}
	if err := json.NewEncoder(w).Encode(getDBResponse{
		DBs: dbs,
	}); err != nil {
		h.logger().Printf("write schema response error: %s", err)
	}
}

type getDBResponse struct {
	DBs []map[string]string `json:"dbs"`
}

// handleGetSingleDB handles GET /db/<dbname> requests.
func (h *Handler) handleGetSingleDB(w http.ResponseWriter, r *http.Request) {
	vars := mux.Vars(r)
	dbName := vars["db"]
	db := h.Index.DB(dbName)
	if db == nil {
		http.Error(w, ErrDatabaseNotFound.Error(), http.StatusNotFound)
		return
	}

	if err := json.NewEncoder(w).Encode(getSingleDBResponse{
		map[string]string{"name": db.Name()},
	}); err != nil {
		h.logger().Printf("write response error: %s", err)
	}
}

type getSingleDBResponse struct {
	Db map[string]string `json:"db"`
}

// handlePostDB handles POST /db request.
func (h *Handler) handlePostDB(w http.ResponseWriter, r *http.Request) {
	// Decode request.
	var req postDBRequest
	if err := json.NewDecoder(r.Body).Decode(&req); err != nil {
		http.Error(w, err.Error(), http.StatusBadRequest)
		return
	}

	// Create database.
	_, err := h.Index.CreateDB(req.DB, req.Options)
	if err == ErrDatabaseExists {
		http.Error(w, err.Error(), http.StatusConflict)
		return
	} else if err != nil {
		http.Error(w, err.Error(), http.StatusInternalServerError)
		return
	}

	// Send the create message to all nodes.
	err = h.Messenger.SendMessage(
		&internal.CreateDBMessage{
			DB: req.DB,
			Meta: &internal.DBMeta{
				ColumnLabel: req.Options.ColumnLabel,
				TimeQuantum: string(req.Options.TimeQuantum),
			},
		}, "direct")
	if err != nil {
		h.logger().Printf("problem sending CreateDB message: %s", err)
	}

	// Encode response.
	if err := json.NewEncoder(w).Encode(postDBResponse{}); err != nil {
		h.logger().Printf("response encoding error: %s", err)
	}
}

type postDBRequest struct {
	DB      string    `json:"db"`
	Options DBOptions `json:"options"`
}

type postDBResponse struct{}

// handleDeleteDB handles DELETE /db request.
func (h *Handler) handleDeleteDB(w http.ResponseWriter, r *http.Request) {
	// Get db name from URL or Querystring if does not exist
	var db string
	if db = mux.Vars(r)["db"]; db == "" {
		// Decode request.
		var req deleteDBRequest
		if err := json.NewDecoder(r.Body).Decode(&req); err != nil {
			http.Error(w, err.Error(), http.StatusBadRequest)
			return
		}
		db = req.DB
	}

	// Delete database from the index.
	if err := h.Index.DeleteDB(db); err != nil {
		http.Error(w, err.Error(), http.StatusInternalServerError)
		return
	}

	// Send the delete message to all nodes.
	err := h.Messenger.SendMessage(
		&internal.DeleteDBMessage{
			DB: req.DB,
		}, "direct")
	if err != nil {
		h.logger().Printf("problem sending DeleteDB message: %s", err)
	}

	// Encode response.
	if err := json.NewEncoder(w).Encode(deleteDBResponse{}); err != nil {
		h.logger().Printf("response encoding error: %s", err)
	}
}

type deleteDBRequest struct {
	DB string `json:"db"`
}

type deleteDBResponse struct{}

// handlePatchDBTimeQuantum handles PATCH /db/time_quantum request.
func (h *Handler) handlePatchDBTimeQuantum(w http.ResponseWriter, r *http.Request) {
	// Get db name from URL or Querystring if does not exist
	var db string
	var timeQuantum string
	if db = mux.Vars(r)["db"]; db == "" {
		// Decode request.
		var req deprecatedPatchDBTimeQuantumRequest
		if err := json.NewDecoder(r.Body).Decode(&req); err != nil {
			http.Error(w, err.Error(), http.StatusBadRequest)
			return
		}
		db = req.DB
		timeQuantum = req.TimeQuantum
	} else {
		// Decode request.
		var req patchDBTimeQuantumRequest
		if err := json.NewDecoder(r.Body).Decode(&req); err != nil {
			http.Error(w, err.Error(), http.StatusBadRequest)
			return
		}
		timeQuantum = req.TimeQuantum
	}

	log.Println(db)
	log.Println(timeQuantum)

	// Validate quantum.
	tq, err := ParseTimeQuantum(timeQuantum)
	if err != nil {
		http.Error(w, err.Error(), http.StatusBadRequest)
		return
	}

	// Retrieve database by name.
	database := h.Index.DB(db)
	if database == nil {
		http.Error(w, ErrDatabaseNotFound.Error(), http.StatusNotFound)
		return
	}

	// Set default time quantum on database.
	if err := database.SetTimeQuantum(tq); err != nil {
		http.Error(w, err.Error(), http.StatusInternalServerError)
		return
	}

	// Encode response.
	if err := json.NewEncoder(w).Encode(patchDBTimeQuantumResponse{}); err != nil {
		h.logger().Printf("response encoding error: %s", err)
	}
}

type deprecatedPatchDBTimeQuantumRequest struct {
	DB          string `json:"db"`
	TimeQuantum string `json:"time_quantum"`
}

type patchDBTimeQuantumRequest struct {
	TimeQuantum string `json:"time-quantum"`
}

type patchDBTimeQuantumResponse struct{}

// handlePostDBAttrDiff handles POST /db/attr/diff requests.
func (h *Handler) handlePostDBAttrDiff(w http.ResponseWriter, r *http.Request) {
	// Decode request.
	var req postDBAttrDiffRequest
	if err := json.NewDecoder(r.Body).Decode(&req); err != nil {
		http.Error(w, err.Error(), http.StatusBadRequest)
		return
	}

	// Retrieve database from index.
	db := h.Index.DB(req.DB)
	if db == nil {
		http.Error(w, ErrDatabaseNotFound.Error(), http.StatusNotFound)
		return
	}

	// Retrieve local blocks.
	blks, err := db.ProfileAttrStore().Blocks()
	if err != nil {
		http.Error(w, err.Error(), http.StatusInternalServerError)
		return
	}

	// Read all attributes from all mismatched blocks.
	attrs := make(map[uint64]map[string]interface{})
	for _, blockID := range AttrBlocks(blks).Diff(req.Blocks) {
		// Retrieve block data.
		m, err := db.ProfileAttrStore().BlockData(blockID)
		if err != nil {
			http.Error(w, err.Error(), http.StatusInternalServerError)
			return
		}

		// Copy to database-wide struct.
		for k, v := range m {
			attrs[k] = v
		}
	}

	// Encode response.
	if err := json.NewEncoder(w).Encode(postDBAttrDiffResponse{
		Attrs: attrs,
	}); err != nil {
		h.logger().Printf("response encoding error: %s", err)
	}
}

type postDBAttrDiffRequest struct {
	DB     string      `json:"db"`
	Blocks []AttrBlock `json:"blocks"`
}

type postDBAttrDiffResponse struct {
	Attrs map[uint64]map[string]interface{} `json:"attrs"`
}

// handlePostFrame handles POST /frame request.
func (h *Handler) handlePostFrame(w http.ResponseWriter, r *http.Request) {
	// Decode request.
	var req postFrameRequest
	if err := json.NewDecoder(r.Body).Decode(&req); err != nil {
		http.Error(w, err.Error(), http.StatusBadRequest)
		return
	}

	// Find database.
	db := h.Index.DB(req.DB)
	if db == nil {
		http.Error(w, ErrDatabaseNotFound.Error(), http.StatusNotFound)
		return
	}

	// Create frame.
	_, err := db.CreateFrame(req.Frame, req.Options)
	if err == ErrFrameExists {
		http.Error(w, err.Error(), http.StatusConflict)
		return
	} else if err != nil {
		http.Error(w, err.Error(), http.StatusInternalServerError)
		return
	}

	// Send the create message to all nodes.
	err = h.Messenger.SendMessage(
		&internal.CreateFrameMessage{
			DB:    req.DB,
			Frame: req.Frame,
			Meta: &internal.FrameMeta{
				RowLabel:    req.Options.RowLabel,
				TimeQuantum: string(req.Options.TimeQuantum),
			},
		}, "direct")
	if err != nil {
		h.logger().Printf("problem sending CreateFrame message: %s", err)
	}

	// Encode response.
	if err := json.NewEncoder(w).Encode(postFrameResponse{}); err != nil {
		h.logger().Printf("response encoding error: %s", err)
	}
}

type postFrameRequest struct {
	DB      string       `json:"db"`
	Frame   string       `json:"frame"`
	Options FrameOptions `json:"options"`
}

type postFrameResponse struct{}

// handleDeleteFrame handles DELETE /frame request.
func (h *Handler) handleDeleteFrame(w http.ResponseWriter, r *http.Request) {
	// Decode request.
	var req deleteFrameRequest
	if err := json.NewDecoder(r.Body).Decode(&req); err != nil {
		http.Error(w, err.Error(), http.StatusBadRequest)
		return
	}

	// Find database.
	db := h.Index.DB(req.DB)
	if db == nil {
		if err := json.NewEncoder(w).Encode(deleteDBResponse{}); err != nil {
			h.logger().Printf("response encoding error: %s", err)
		}
		return
	}

	// Delete frame from the database.
	if err := db.DeleteFrame(req.Frame); err != nil {
		http.Error(w, err.Error(), http.StatusInternalServerError)
		return
	}

	// Send the delete message to all nodes.
	err := h.Messenger.SendMessage(
		&internal.DeleteFrameMessage{
			DB:    req.DB,
			Frame: req.Frame,
		}, "direct")
	if err != nil {
		h.logger().Printf("problem sending DeleteFrame message: %s", err)
	}

	// Encode response.
	if err := json.NewEncoder(w).Encode(deleteFrameResponse{}); err != nil {
		h.logger().Printf("response encoding error: %s", err)
	}
}

type deleteFrameRequest struct {
	DB    string `json:"db"`
	Frame string `json:"frame"`
}

type deleteFrameResponse struct{}

// handlePatchFrameTimeQuantum handles PATCH /frame/time_quantum request.
func (h *Handler) handlePatchFrameTimeQuantum(w http.ResponseWriter, r *http.Request) {
	// Decode request.
	var req patchFrameTimeQuantumRequest
	if err := json.NewDecoder(r.Body).Decode(&req); err != nil {
		http.Error(w, err.Error(), http.StatusBadRequest)
		return
	}

	// Validate quantum.
	tq, err := ParseTimeQuantum(req.TimeQuantum)
	if err != nil {
		http.Error(w, err.Error(), http.StatusBadRequest)
		return
	}

	// Retrieve database by name.
	f := h.Index.Frame(req.DB, req.Frame)
	if f == nil {
		http.Error(w, ErrFrameNotFound.Error(), http.StatusNotFound)
		return
	}

	// Set default time quantum on database.
	if err := f.SetTimeQuantum(tq); err != nil {
		http.Error(w, err.Error(), http.StatusInternalServerError)
		return
	}

	// Encode response.
	if err := json.NewEncoder(w).Encode(patchFrameTimeQuantumResponse{}); err != nil {
		h.logger().Printf("response encoding error: %s", err)
	}
}

type patchFrameTimeQuantumRequest struct {
	DB          string `json:"db"`
	Frame       string `json:"frame"`
	TimeQuantum string `json:"time_quantum"`
}

type patchFrameTimeQuantumResponse struct{}

// handleGetFrameViews handles GET /frame/views request.
func (h *Handler) handleGetFrameViews(w http.ResponseWriter, r *http.Request) {
	q := r.URL.Query()
	db, frame := q.Get("db"), q.Get("frame")

	// Retrieve views.
	f := h.Index.Frame(db, frame)
	if f == nil {
		http.Error(w, ErrFrameNotFound.Error(), http.StatusNotFound)
		return
	}

	// Fetch views.
	views := f.Views()
	names := make([]string, len(views))
	for i := range views {
		names[i] = views[i].Name()
	}

	// Encode response.
	if err := json.NewEncoder(w).Encode(getFrameViewsResponse{Views: names}); err != nil {
		h.logger().Printf("response encoding error: %s", err)
	}
}

type getFrameViewsResponse struct {
	Views []string `json:"views,omitempty"`
}

// handlePostFrameAttrDiff handles POST /frame/attr/diff requests.
func (h *Handler) handlePostFrameAttrDiff(w http.ResponseWriter, r *http.Request) {
	// Decode request.
	var req postFrameAttrDiffRequest
	if err := json.NewDecoder(r.Body).Decode(&req); err != nil {
		http.Error(w, err.Error(), http.StatusBadRequest)
		return
	}

	// Retrieve database from index.
	f := h.Index.Frame(req.DB, req.Frame)
	if f == nil {
		http.Error(w, ErrFrameNotFound.Error(), http.StatusNotFound)
		return
	}

	// Retrieve local blocks.
	blks, err := f.BitmapAttrStore().Blocks()
	if err != nil {
		http.Error(w, err.Error(), http.StatusInternalServerError)
		return
	}

	// Read all attributes from all mismatched blocks.
	attrs := make(map[uint64]map[string]interface{})
	for _, blockID := range AttrBlocks(blks).Diff(req.Blocks) {
		// Retrieve block data.
		m, err := f.BitmapAttrStore().BlockData(blockID)
		if err != nil {
			http.Error(w, err.Error(), http.StatusInternalServerError)
			return
		}

		// Copy to database-wide struct.
		for k, v := range m {
			attrs[k] = v
		}
	}

	// Encode response.
	if err := json.NewEncoder(w).Encode(postFrameAttrDiffResponse{
		Attrs: attrs,
	}); err != nil {
		h.logger().Printf("response encoding error: %s", err)
	}
}

type postFrameAttrDiffRequest struct {
	DB     string      `json:"db"`
	Frame  string      `json:"frame"`
	Blocks []AttrBlock `json:"blocks"`
}

type postFrameAttrDiffResponse struct {
	Attrs map[uint64]map[string]interface{} `json:"attrs"`
}

// readProfiles returns a list of profile objects by id.
func (h *Handler) readProfiles(db *DB, ids []uint64) ([]*Profile, error) {
	if db == nil {
		return nil, nil
	}

	a := make([]*Profile, 0, len(ids))
	for _, id := range ids {
		// Read attributes for profile. Skip profile if empty.
		attrs, err := db.ProfileAttrStore().Attrs(id)
		if err != nil {
			return nil, err
		} else if len(attrs) == 0 {
			continue
		}

		// Append profile with attributes.
		a = append(a, &Profile{ID: id, Attrs: attrs})
	}

	return a, nil
}

// readQueryRequest parses an query parameters from r.
func (h *Handler) readQueryRequest(r *http.Request) (*QueryRequest, error) {
	switch r.Header.Get("Content-Type") {
	case "application/x-protobuf":
		return h.readProtobufQueryRequest(r)
	default:
		return h.readURLQueryRequest(r)
	}
}

// readProtobufQueryRequest parses query parameters in protobuf from r.
func (h *Handler) readProtobufQueryRequest(r *http.Request) (*QueryRequest, error) {
	// Slurp the body.
	body, err := ioutil.ReadAll(r.Body)
	if err != nil {
		return nil, err
	}

	// Unmarshal into object.
	var req internal.QueryRequest
	if err := proto.Unmarshal(body, &req); err != nil {
		return nil, err
	}

	return decodeQueryRequest(&req), nil
}

// readURLQueryRequest parses query parameters from URL parameters from r.
func (h *Handler) readURLQueryRequest(r *http.Request) (*QueryRequest, error) {
	q := r.URL.Query()

	// Parse query string.
	buf, err := ioutil.ReadAll(r.Body)
	if err != nil {
		return nil, err
	}
	query := string(buf)

	// Parse list of slices.
	slices, err := parseUint64Slice(q.Get("slices"))
	if err != nil {
		return nil, errors.New("invalid slice argument")
	}

	// Parse time granularity.
	quantum := TimeQuantum("YMDH")
	if s := q.Get("time_granularity"); s != "" {
		v, err := ParseTimeQuantum(s)
		if err != nil {
			return nil, errors.New("invalid time granularity")
		}
		quantum = v
	}

	// Get db name from URL or Querystring if does not exist
	var db string
	if db = mux.Vars(r)["db"]; db == "" {
		db = q.Get("db")
	}

	return &QueryRequest{
		DB:       db,
		Query:    query,
		Slices:   slices,
		Profiles: q.Get("profiles") == "true",
		Quantum:  quantum,
	}, nil
}

// writeQueryResponse writes the response from the executor to w.
func (h *Handler) writeQueryResponse(w http.ResponseWriter, r *http.Request, resp *QueryResponse) error {
	if strings.Contains(r.Header.Get("Accept"), "application/x-protobuf") {
		return h.writeProtobufQueryResponse(w, resp)
	}
	return h.writeJSONQueryResponse(w, resp)
}

// writeProtobufQueryResponse writes the response from the executor to w as protobuf.
func (h *Handler) writeProtobufQueryResponse(w http.ResponseWriter, resp *QueryResponse) error {
	if buf, err := proto.Marshal(encodeQueryResponse(resp)); err != nil {
		return err
	} else if _, err := w.Write(buf); err != nil {
		return err
	}
	return nil
}

// writeJSONQueryResponse writes the response from the executor to w as JSON.
func (h *Handler) writeJSONQueryResponse(w http.ResponseWriter, resp *QueryResponse) error {
	return json.NewEncoder(w).Encode(resp)
}

// handlePostImport handles /import requests.
func (h *Handler) handlePostImport(w http.ResponseWriter, r *http.Request) {
	// Verify that request is only communicating over protobufs.
	if r.Header.Get("Content-Type") != "application/x-protobuf" {
		http.Error(w, "Unsupported media type", http.StatusUnsupportedMediaType)
		return
	} else if r.Header.Get("Accept") != "application/x-protobuf" {
		http.Error(w, "Not acceptable", http.StatusNotAcceptable)
		return
	}

	// Read entire body.
	body, err := ioutil.ReadAll(r.Body)
	if err != nil {
		http.Error(w, err.Error(), http.StatusBadRequest)
		return
	}

	// Marshal into request object.
	var req internal.ImportRequest
	if err := proto.Unmarshal(body, &req); err != nil {
		http.Error(w, err.Error(), http.StatusBadRequest)
		return
	}

	// Convert timestamps to time.Time.
	timestamps := make([]*time.Time, len(req.Timestamps))
	for i, ts := range req.Timestamps {
		if ts == 0 {
			continue
		}
		t := time.Unix(0, ts)
		timestamps[i] = &t
	}

	// Validate that this handler owns the slice.
	if !h.Cluster.OwnsFragment(h.Host, req.DB, req.Slice) {
		mesg := fmt.Sprintf("host does not own slice %s-%s slice:%d", h.Host, req.DB, req.Slice)
		http.Error(w, mesg, http.StatusPreconditionFailed)
		return
	}

	// Find the DB.
	h.logger().Println("importing:", req.DB, req.Frame, req.Slice)
	db := h.Index.DB(req.DB)
	if db == nil {
		h.logger().Printf("fragment error: db=%s, frame=%s, slice=%d, err=%s", req.DB, req.Frame, req.Slice, ErrDatabaseNotFound.Error())
		http.Error(w, ErrDatabaseNotFound.Error(), http.StatusNotFound)
		return
	}

	// Retrieve frame.
	f := db.Frame(req.Frame)
	if f == nil {
		h.logger().Printf("frame error: db=%s, frame=%s, slice=%d, err=%s", req.DB, req.Frame, req.Slice, ErrFrameNotFound.Error())
		http.Error(w, ErrFrameNotFound.Error(), http.StatusNotFound)
		return
	}

	// Import into fragment.
	err = f.Import(req.BitmapIDs, req.ProfileIDs, timestamps)
	if err != nil {
		h.logger().Printf("import error: db=%s, frame=%s, slice=%d, bits=%d, err=%s", req.DB, req.Frame, req.Slice, len(req.ProfileIDs), err)
		return
	}

	// Marshal response object.
	buf, e := proto.Marshal(&internal.ImportResponse{Err: errorString(err)})
	if e != nil {
		http.Error(w, fmt.Sprintf("marshal import response: %s", err), http.StatusInternalServerError)
		return
	}

	// Write response.
	if err != nil {
		w.WriteHeader(http.StatusInternalServerError)
	}
	w.Write(buf)
}

// handleGetExport handles /export requests.
func (h *Handler) handleGetExport(w http.ResponseWriter, r *http.Request) {
	switch r.Header.Get("Accept") {
	case "text/csv":
		h.handleGetExportCSV(w, r)
	default:
		http.Error(w, "Not acceptable", http.StatusNotAcceptable)
	}
}

func (h *Handler) handleGetExportCSV(w http.ResponseWriter, r *http.Request) {
	// Parse query parameters.
	q := r.URL.Query()
	db, frame, view := q.Get("db"), q.Get("frame"), q.Get("view")

	slice, err := strconv.ParseUint(q.Get("slice"), 10, 64)
	if err != nil {
		http.Error(w, "invalid slice", http.StatusBadRequest)
		return
	}

	// Validate that this handler owns the slice.
	if !h.Cluster.OwnsFragment(h.Host, db, slice) {
		mesg := fmt.Sprintf("host does not own slice %s-%s slice:%d", h.Host, db, slice)
		http.Error(w, mesg, http.StatusPreconditionFailed)
		return
	}

	// Find the fragment.
	f := h.Index.Fragment(db, frame, view, slice)
	if f == nil {
		return
	}

	// Wrap writer with a CSV writer.
	cw := csv.NewWriter(w)

	// Iterate over each bit.
	if err := f.ForEachBit(func(bitmapID, profileID uint64) error {
		return cw.Write([]string{
			strconv.FormatUint(bitmapID, 10),
			strconv.FormatUint(profileID, 10),
		})
	}); err != nil {
		http.Error(w, err.Error(), http.StatusInternalServerError)
		return
	}

	// Ensure data is flushed.
	cw.Flush()
}

// handleGetFragmentNodes handles /fragment/nodes requests.
func (h *Handler) handleGetFragmentNodes(w http.ResponseWriter, r *http.Request) {
	q := r.URL.Query()
	db := q.Get("db")

	// Read slice parameter.
	slice, err := strconv.ParseUint(q.Get("slice"), 10, 64)
	if err != nil {
		http.Error(w, "slice required", http.StatusBadRequest)
		return
	}

	// Retrieve fragment owner nodes.
	nodes := h.Cluster.FragmentNodes(db, slice)

	// Write to response.
	if err := json.NewEncoder(w).Encode(nodes); err != nil {
		h.logger().Printf("json write error: %s", err)
	}
}

// handleGetFragmentBackup handles GET /fragment/data requests.
func (h *Handler) handleGetFragmentData(w http.ResponseWriter, r *http.Request) {
	// Read slice parameter.
	q := r.URL.Query()
	slice, err := strconv.ParseUint(q.Get("slice"), 10, 64)
	if err != nil {
		http.Error(w, "slice required", http.StatusBadRequest)
		return
	}

	// Retrieve fragment from index.
	f := h.Index.Fragment(q.Get("db"), q.Get("frame"), q.Get("view"), slice)
	if f == nil {
		http.Error(w, "fragment not found", http.StatusNotFound)
		return
	}

	// Stream fragment to response body.
	if _, err := f.WriteTo(w); err != nil {
		h.logger().Printf("fragment backup error: %s", err)
	}
}

// handlePostFragmentRestore handles POST /fragment/data requests.
func (h *Handler) handlePostFragmentData(w http.ResponseWriter, r *http.Request) {
	// Read slice parameter.
	q := r.URL.Query()
	slice, err := strconv.ParseUint(q.Get("slice"), 10, 64)
	if err != nil {
		http.Error(w, "slice required", http.StatusBadRequest)
		return
	}

	// Retrieve frame.
	f := h.Index.Frame(q.Get("db"), q.Get("frame"))
	if f == nil {
		http.Error(w, ErrFrameNotFound.Error(), http.StatusNotFound)
		return
	}

	// Retrieve view.
	view, err := f.CreateViewIfNotExists(q.Get("view"))
	if err != nil {
		http.Error(w, err.Error(), http.StatusInternalServerError)
		return
	}

	// Retrieve fragment from frame.
	frag, err := view.CreateFragmentIfNotExists(slice)
	if err != nil {
		http.Error(w, err.Error(), http.StatusInternalServerError)
		return
	}

	// Read fragment in from request body.
	if _, err := frag.ReadFrom(r.Body); err != nil {
		http.Error(w, err.Error(), http.StatusInternalServerError)
		return
	}
}

// handleGetFragmentData handles GET /fragment/block/data requests.
func (h *Handler) handleGetFragmentBlockData(w http.ResponseWriter, r *http.Request) {
	// Read request object.
	var req internal.BlockDataRequest
	if body, err := ioutil.ReadAll(r.Body); err != nil {
		http.Error(w, "ready body error", http.StatusBadRequest)
		return
	} else if err := proto.Unmarshal(body, &req); err != nil {
		http.Error(w, "unmarshal body error", http.StatusBadRequest)
		return
	}

	// Retrieve fragment from index.
	f := h.Index.Fragment(req.DB, req.Frame, req.View, req.Slice)
	if f == nil {
		http.Error(w, ErrFragmentNotFound.Error(), http.StatusNotFound)
		return
	}

	// Read data
	var resp internal.BlockDataResponse
	if f != nil {
		resp.BitmapIDs, resp.ProfileIDs = f.BlockData(int(req.Block))
	}

	// Encode response.
	buf, err := proto.Marshal(&resp)
	if err != nil {
		h.logger().Printf("merge block response encoding error: %s", err)
		return
	}

	// Write response.
	w.Header().Set("Content-Type", "application/protobuf")
	w.Header().Set("Content-Length", strconv.Itoa(len(buf)))
	w.Write(buf)
}

// handleGetFragmentBlocks handles GET /fragment/blocks requests.
func (h *Handler) handleGetFragmentBlocks(w http.ResponseWriter, r *http.Request) {
	// Read slice parameter.
	q := r.URL.Query()
	slice, err := strconv.ParseUint(q.Get("slice"), 10, 64)
	if err != nil {
		http.Error(w, "slice required", http.StatusBadRequest)
		return
	}

	// Retrieve fragment from index.
	f := h.Index.Fragment(q.Get("db"), q.Get("frame"), q.Get("view"), slice)
	if f == nil {
		http.Error(w, "fragment not found", http.StatusNotFound)
		return
	}

	// Retrieve blocks.
	blocks := f.Blocks()

	// Encode response.
	if err := json.NewEncoder(w).Encode(getFragmentBlocksResponse{
		Blocks: blocks,
	}); err != nil {
		h.logger().Printf("block response encoding error: %s", err)
	}
}

type getFragmentBlocksResponse struct {
	Blocks []FragmentBlock `json:"blocks"`
}

// handlePostFrameRestore handles POST /frame/restore requests.
func (h *Handler) handlePostFrameRestore(w http.ResponseWriter, r *http.Request) {
	q := r.URL.Query()
	host := q.Get("host")
	db, frame := q.Get("db"), q.Get("frame")

	// Validate query parameters.
	if host == "" {
		http.Error(w, "host required", http.StatusBadRequest)
		return
	} else if db == "" {
		http.Error(w, "db required", http.StatusBadRequest)
		return
	} else if frame == "" {
		http.Error(w, "frame required", http.StatusBadRequest)
		return
	}

	// Create a client for the remote cluster.
	client, err := NewClient(host)
	if err != nil {
		http.Error(w, err.Error(), http.StatusInternalServerError)
		return
	}

	// Determine the maximum number of slices.
	maxSlices, err := client.MaxSliceByDatabase(r.Context())
	if err != nil {
		http.Error(w, "cannot determine remote slice count: "+err.Error(), http.StatusInternalServerError)
		return
	}

	// Retrieve frame.
	f := h.Index.Frame(db, frame)
	if f == nil {
		http.Error(w, ErrFrameNotFound.Error(), http.StatusNotFound)
		return
	}

	// Retrieve list of all views.
	views, err := client.FrameViews(r.Context(), db, frame)
	if err != nil {
		http.Error(w, "cannot retrieve frame views: "+err.Error(), http.StatusInternalServerError)
		return
	}

	for _, view := range views {
		println("dbg/views", view)
	}

	// Loop over each slice and import it if this node owns it.
	for slice := uint64(0); slice <= maxSlices[db]; slice++ {
		// Ignore this slice if we don't own it.
		if !h.Cluster.OwnsFragment(h.Host, db, slice) {
			continue
		}

		// Loop over view names.
		for _, view := range views {
			// Create view.
			v, err := f.CreateViewIfNotExists(view)
			if err != nil {
				http.Error(w, err.Error(), http.StatusInternalServerError)
				return
			}

			// Otherwise retrieve the local fragment.
			frag, err := v.CreateFragmentIfNotExists(slice)
			if err != nil {
				http.Error(w, err.Error(), http.StatusInternalServerError)
				return
			}

			// Stream backup from remote node.
			rd, err := client.BackupSlice(r.Context(), db, frame, view, slice)
			if err != nil {
				http.Error(w, err.Error(), http.StatusInternalServerError)
				return
			} else if rd == nil {
				continue // slice doesn't exist
			}

			// Restore to local frame and always close reader.
			if err := func() error {
				defer rd.Close()
				if _, err := frag.ReadFrom(rd); err != nil {
					return err
				}
				return nil
			}(); err != nil {
				http.Error(w, err.Error(), http.StatusInternalServerError)
				return
			}
		}
	}
}

// handleGetNodes handles /nodes requests.
func (h *Handler) handleGetNodes(w http.ResponseWriter, r *http.Request) {
	if err := json.NewEncoder(w).Encode(h.Cluster.Nodes); err != nil {
		h.logger().Printf("write version response error: %s", err)
	}
}

// handleGetVersion handles /version requests.
func (h *Handler) handleGetVersion(w http.ResponseWriter, r *http.Request) {
	if err := json.NewEncoder(w).Encode(struct {
		Version string `json:"version"`
	}{
		Version: h.Version,
	}); err != nil {
		h.logger().Printf("write version response error: %s", err)
	}
}

// handleExpvar handles /debug/vars requests.
func (h *Handler) handleExpvar(w http.ResponseWriter, r *http.Request) {
	// Copied from $GOROOT/src/expvar/expvar.go
	w.Header().Set("Content-Type", "application/json; charset=utf-8")
	fmt.Fprintf(w, "{\n")
	first := true
	expvar.Do(func(kv expvar.KeyValue) {
		if !first {
			fmt.Fprintf(w, ",\n")
		}
		first = false
		fmt.Fprintf(w, "%q: %s", kv.Key, kv.Value)
	})
	fmt.Fprintf(w, "\n}\n")
}

// logger returns a logger for the handler.
func (h *Handler) logger() *log.Logger {
	return log.New(h.LogOutput, "", log.LstdFlags)
}

// QueryRequest represent a request to process a query.
type QueryRequest struct {
	// Database to execute query against.
	DB string

	// The query string to parse and execute.
	Query string

	// The slices to include in the query execution.
	// If empty, all slices are included.
	Slices []uint64

	// Return profile attributes, if true.
	Profiles bool

	// Time granularity to use with the timestamp.
	Quantum TimeQuantum

	// If true, indicates that query is part of a larger distributed query.
	// If false, this request is on the originating node.
	Remote bool
}

func decodeQueryRequest(pb *internal.QueryRequest) *QueryRequest {
	req := &QueryRequest{
		DB:       pb.DB,
		Query:    pb.Query,
		Slices:   pb.Slices,
		Profiles: pb.Profiles,
		Quantum:  TimeQuantum(pb.Quantum),
		Remote:   pb.Remote,
	}

	return req
}

// QueryResponse represent a response from a processed query.
type QueryResponse struct {
	// Result for each top-level query call.
	// Can be a Bitmap, Pairs, or uint64.
	Results []interface{}

	// Set of profiles matching IDs returned in Result.
	Profiles []*Profile

	// Error during parsing or execution.
	Err error
}

func (resp *QueryResponse) MarshalJSON() ([]byte, error) {
	var output struct {
		Results  []interface{} `json:"results,omitempty"`
		Profiles []*Profile    `json:"profiles,omitempty"`
		Err      string        `json:"error,omitempty"`
	}
	output.Results = resp.Results
	output.Profiles = resp.Profiles

	if resp.Err != nil {
		output.Err = resp.Err.Error()
	}
	return json.Marshal(output)
}

func encodeQueryResponse(resp *QueryResponse) *internal.QueryResponse {
	pb := &internal.QueryResponse{
		Results:  make([]*internal.QueryResult, len(resp.Results)),
		Profiles: encodeProfiles(resp.Profiles),
	}

	for i := range resp.Results {
		pb.Results[i] = &internal.QueryResult{}

		switch result := resp.Results[i].(type) {
		case *Bitmap:
			pb.Results[i].Bitmap = encodeBitmap(result)
		case []Pair:
			pb.Results[i].Pairs = encodePairs(result)
		case uint64:
			pb.Results[i].N = result
		case bool:
			pb.Results[i].Changed = result
		}
	}

	if resp.Err != nil {
		pb.Err = resp.Err.Error()
	}

	return pb
}

// parseUint64Slice returns a slice of uint64s from a comma-delimited string.
func parseUint64Slice(s string) ([]uint64, error) {
	var a []uint64
	for _, str := range strings.Split(s, ",") {
		// Ignore blanks.
		if str == "" {
			continue
		}

		// Parse number.
		num, err := strconv.ParseUint(str, 10, 64)
		if err != nil {
			return nil, err
		}
		a = append(a, num)
	}
	return a, nil
}

// errorString returns the string representation of err.
func errorString(err error) string {
	if err == nil {
		return ""
	}
	return err.Error()
}<|MERGE_RESOLUTION|>--- conflicted
+++ resolved
@@ -102,165 +102,7 @@
 // ServeHTTP handles an HTTP request.
 func (h *Handler) ServeHTTP(w http.ResponseWriter, r *http.Request) {
 	t := time.Now()
-<<<<<<< HEAD
-	switch r.URL.Path {
-	case "/schema":
-		switch r.Method {
-		case "GET":
-			h.handleGetSchema(w, r)
-		default:
-			http.Error(w, "method not allowed", http.StatusMethodNotAllowed)
-		}
-	case "/status":
-		switch r.Method {
-		case "GET":
-			h.handleGetStatus(w, r)
-		default:
-			http.Error(w, "method not allowed", http.StatusMethodNotAllowed)
-		}
-	case "/query":
-		switch r.Method {
-		case "POST":
-			h.handlePostQuery(w, r)
-		default:
-			http.Error(w, "method not allowed", http.StatusMethodNotAllowed)
-		}
-	case "/message":
-		switch r.Method {
-		case "POST":
-			h.handlePostMessage(w, r)
-		default:
-			http.Error(w, "method not allowed", http.StatusMethodNotAllowed)
-		}
-	case "/import":
-		switch r.Method {
-		case "POST":
-			h.handlePostImport(w, r)
-		default:
-			http.Error(w, "method not allowed", http.StatusMethodNotAllowed)
-		}
-	case "/export":
-		switch r.Method {
-		case "GET":
-			h.handleGetExport(w, r)
-		default:
-			http.Error(w, "method not allowed", http.StatusMethodNotAllowed)
-		}
-	case "/slices/max":
-		switch r.Method {
-		case "GET":
-			h.handleGetSliceMax(w, r)
-		default:
-			http.Error(w, "method not allowed", http.StatusMethodNotAllowed)
-		}
-	case "/db":
-		switch r.Method {
-		case "POST":
-			h.handlePostDB(w, r)
-		case "DELETE":
-			h.handleDeleteDB(w, r)
-		default:
-			http.Error(w, "method not allowed", http.StatusMethodNotAllowed)
-		}
-	case "/db/time_quantum":
-		switch r.Method {
-		case "PATCH":
-			h.handlePatchDBTimeQuantum(w, r)
-		default:
-			http.Error(w, "method not allowed", http.StatusMethodNotAllowed)
-		}
-	case "/db/attr/diff":
-		switch r.Method {
-		case "POST":
-			h.handlePostDBAttrDiff(w, r)
-		default:
-			http.Error(w, "method not allowed", http.StatusMethodNotAllowed)
-		}
-	case "/frame":
-		switch r.Method {
-		case "POST":
-			h.handlePostFrame(w, r)
-		case "DELETE":
-			h.handleDeleteFrame(w, r)
-		default:
-			http.Error(w, "method not allowed", http.StatusMethodNotAllowed)
-		}
-	case "/frame/time_quantum":
-		switch r.Method {
-		case "PATCH":
-			h.handlePatchFrameTimeQuantum(w, r)
-		default:
-			http.Error(w, "method not allowed", http.StatusMethodNotAllowed)
-		}
-	case "/frame/views":
-		switch r.Method {
-		case "GET":
-			h.handleGetFrameViews(w, r)
-		default:
-			http.Error(w, "method not allowed", http.StatusMethodNotAllowed)
-		}
-	case "/frame/attr/diff":
-		switch r.Method {
-		case "POST":
-			h.handlePostFrameAttrDiff(w, r)
-		default:
-			http.Error(w, "method not allowed", http.StatusMethodNotAllowed)
-		}
-	case "/fragment/nodes":
-		switch r.Method {
-		case "GET":
-			h.handleGetFragmentNodes(w, r)
-		default:
-			http.Error(w, "method not allowed", http.StatusMethodNotAllowed)
-		}
-	case "/fragment/data":
-		switch r.Method {
-		case "GET":
-			h.handleGetFragmentData(w, r)
-		case "POST":
-			h.handlePostFragmentData(w, r)
-		default:
-			http.Error(w, "method not allowed", http.StatusMethodNotAllowed)
-		}
-	case "/fragment/blocks":
-		switch r.Method {
-		case "GET":
-			h.handleGetFragmentBlocks(w, r)
-		default:
-			http.Error(w, "method not allowed", http.StatusMethodNotAllowed)
-		}
-	case "/fragment/block/data":
-		switch r.Method {
-		case "GET":
-			h.handleGetFragmentBlockData(w, r)
-		default:
-			http.Error(w, "method not allowed", http.StatusMethodNotAllowed)
-		}
-	case "/frame/restore":
-		switch r.Method {
-		case "POST":
-			h.handlePostFrameRestore(w, r)
-		default:
-			http.Error(w, "method not allowed", http.StatusMethodNotAllowed)
-		}
-	case "/nodes":
-		switch r.Method {
-		case "GET":
-			h.handleGetNodes(w, r)
-		default:
-			http.Error(w, "method not allowed", http.StatusMethodNotAllowed)
-		}
-	case "/version":
-		h.handleVersion(w, r)
-	case "/debug/vars":
-		h.handleExpvar(w, r)
-	default:
-		http.NotFound(w, r)
-	}
-
-=======
 	h.Router.ServeHTTP(w, r)
->>>>>>> 1c4c7322
 	dif := time.Since(t).Seconds()
 
 	if dif > 90 {
@@ -354,7 +196,6 @@
 	}
 }
 
-<<<<<<< HEAD
 // handlePostMessage handles /message requests.
 func (h *Handler) handlePostMessage(w http.ResponseWriter, r *http.Request) {
 	// Verify that request is only communicating over protobufs.
@@ -385,18 +226,13 @@
 	return
 }
 
-func (h *Handler) handleGetSliceMax(w http.ResponseWriter, r *http.Request) error {
+func (h *Handler) handleGetSliceMax(w http.ResponseWriter, r *http.Request) {
 	var ms map[string]uint64
 	if inverse, _ := strconv.ParseBool(r.URL.Query().Get("inverse")); inverse {
 		ms = h.Index.MaxInverseSlices()
 	} else {
 		ms = h.Index.MaxSlices()
 	}
-
-=======
-func (h *Handler) handleGetSliceMax(w http.ResponseWriter, r *http.Request) {
-	ms := h.Index.MaxSlices()
->>>>>>> 1c4c7322
 	if strings.Contains(r.Header.Get("Accept"), "application/x-protobuf") {
 		pb := &internal.MaxSlicesResponse{
 			MaxSlices: ms,
@@ -505,20 +341,15 @@
 
 // handleDeleteDB handles DELETE /db request.
 func (h *Handler) handleDeleteDB(w http.ResponseWriter, r *http.Request) {
-	// Get db name from URL or Querystring if does not exist
-	var db string
-	if db = mux.Vars(r)["db"]; db == "" {
-		// Decode request.
-		var req deleteDBRequest
-		if err := json.NewDecoder(r.Body).Decode(&req); err != nil {
-			http.Error(w, err.Error(), http.StatusBadRequest)
-			return
-		}
-		db = req.DB
+	// Decode request.
+	var req deleteDBRequest
+	if err := json.NewDecoder(r.Body).Decode(&req); err != nil {
+		http.Error(w, err.Error(), http.StatusBadRequest)
+		return
 	}
 
 	// Delete database from the index.
-	if err := h.Index.DeleteDB(db); err != nil {
+	if err := h.Index.DeleteDB(req.DB); err != nil {
 		http.Error(w, err.Error(), http.StatusInternalServerError)
 		return
 	}
