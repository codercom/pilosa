--- conflicted
+++ resolved
@@ -26,7 +26,6 @@
 )
 
 const (
-<<<<<<< HEAD
 	// magicNumber is an identifier, in bytes 0-1 of the file.
 	magicNumberNoRuns = uint32(12346)
 	magicNumber = uint32(12347)
@@ -38,11 +37,6 @@
 	// formed by joining magicNumber and storageVersion
 	cookieNoRuns = magicNumberNoRuns << 16 + storageVersion
 	cookie = magicNumber << 16 + storageVersion
-=======
-	// cookie is the first four bytes in a roaring bitmap file.
-	cookieNoRuns = uint32(12346)
-	cookie       = uint32(12347)
->>>>>>> 6855adb9
 
 	// headerBaseSize is the size of the cookie and key count at the beginning of a file.
 	// Headers in files with runs also include runFlagBitset, of length (numContainers+7)/8.
@@ -643,11 +637,7 @@
 		// Map byte slice directly to the container data.
 		c := b.containers[i]
 		if c.n <= ArrayMaxSize {
-<<<<<<< HEAD
 			if containsRuns && (runFlagBitset[uint8(i)/8] & (1 << uint8(i%8))) != 0 {
-=======
-			if containsRuns && (runFlagBitset[uint8(i)/8]&(1<<uint8(i)%8)) != 0 {
->>>>>>> 6855adb9
 				// Read runs.
 				runCount := binary.LittleEndian.Uint16(data[offset : offset+2])
 				c.runs = (*[0xFFFFFFF]interval32)(unsafe.Pointer(&data[offset+2]))[:runCount] // TODO verify
