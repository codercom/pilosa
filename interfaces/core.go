package interfaces

<<<<<<< HEAD
import "pilosa/db"
=======
import (
	"pilosa/db"
	"pilosa/query"

	"github.com/nu7hatch/gouuid"
)
>>>>>>> 0a50f18e

type Transporter interface {
	Run()
	Close()
	Send(*db.Message, *uuid.UUID)
	Receive() *db.Message
	Push(*db.Message)
}

type Dispatcher interface {
	Init() error
	Close()
	Run()
}

type Executorer interface {
	Init() error
	Close()
	Run()
	NewJob(*db.Message)
	RunQuery(string, string)
}<|MERGE_RESOLUTION|>--- conflicted
+++ resolved
@@ -1,15 +1,10 @@
 package interfaces
 
-<<<<<<< HEAD
-import "pilosa/db"
-=======
 import (
 	"pilosa/db"
-	"pilosa/query"
 
-	"github.com/nu7hatch/gouuid"
+	"tux21b.org/v1/gocql/uuid"
 )
->>>>>>> 0a50f18e
 
 type Transporter interface {
 	Run()
