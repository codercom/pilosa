<<<<<<< HEAD
syntax = "proto2";
=======
syntax = "proto3";

>>>>>>> c6e2b129
package internal;

message DB {
	string TimeQuantum = 1;
}

message Frame {
	string TimeQuantum = 1;
}

message Bitmap {
	repeated uint64 Bits = 1;
	repeated Attr Attrs = 2;
}

message Pair {
	uint64 Key = 1;
	uint64 Count = 2;
}

message Bit {
	uint64 BitmapID = 1;
	uint64 ProfileID = 2;
}

message Profile {
	uint64 ID = 1;
	repeated Attr Attrs = 2;
}

message Attr {
	string Key = 1;
	uint64 Type = 2;
	string StringValue = 3;
	uint64 UintValue = 4;
	bool BoolValue = 5;
}

message AttrMap {
	repeated Attr Attrs = 1;
}

message QueryRequest {
	string DB = 1;
	string Query = 2;
	repeated uint64 Slices = 3;
	bool Profiles = 4;
	int64 Timestamp = 5;
	string Quantum = 6;
	bool Remote = 7;
}

message QueryResponse {
	string Err = 1;
	repeated QueryResult Results = 2;
	repeated Profile Profiles = 3;
}

message QueryResult {
	Bitmap Bitmap = 1;
	uint64 N = 2;
	repeated Pair Pairs = 3;
	bool Changed = 4;
}

message ImportRequest {
	string DB = 1;
	string Frame = 2;
	uint64 Slice = 3;
	repeated uint64 BitmapIDs = 4;
	repeated uint64 ProfileIDs = 5;
}

message ImportResponse {
	string Err = 1;
}

message BlockDataRequest {
	string DB = 1;
	string Frame = 2;
	uint64 Slice = 3;
	uint64 Block = 4;
}

message BlockDataResponse {
	repeated uint64 BitmapIDs = 1;
	repeated uint64 ProfileIDs = 2;
}

message Cache {
	repeated uint64 BitmapIDs = 1;
}

<<<<<<< HEAD
message MaxSlicesResponse {
    map<string, uint64> MaxSlices = 1;
}
=======
message SliceMaxResponse {
	uint64 SliceMax = 1;
}
>>>>>>> c6e2b129
<|MERGE_RESOLUTION|>--- conflicted
+++ resolved
@@ -1,9 +1,5 @@
-<<<<<<< HEAD
-syntax = "proto2";
-=======
 syntax = "proto3";
 
->>>>>>> c6e2b129
 package internal;
 
 message DB {
@@ -97,12 +93,6 @@
 	repeated uint64 BitmapIDs = 1;
 }
 
-<<<<<<< HEAD
 message MaxSlicesResponse {
     map<string, uint64> MaxSlices = 1;
 }
-=======
-message SliceMaxResponse {
-	uint64 SliceMax = 1;
-}
->>>>>>> c6e2b129
