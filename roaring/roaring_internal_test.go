// Copyright 2017 Pilosa Corp.
//
// Licensed under the Apache License, Version 2.0 (the "License");
// you may not use this file except in compliance with the License.
// You may obtain a copy of the License at
//
//     http://www.apache.org/licenses/LICENSE-2.0
//
// Unless required by applicable law or agreed to in writing, software
// distributed under the License is distributed on an "AS IS" BASIS,
// WITHOUT WARRANTIES OR CONDITIONS OF ANY KIND, either express or implied.
// See the License for the specific language governing permissions and
// limitations under the License.

package roaring

import (
	"bytes"
	"reflect"
	"testing"
)

func TestRunAppendInterval(t *testing.T) {
	a := container{}
	tests := []struct {
		base []interval32
		app  interval32
		exp  int
	}{
		{
			base: []interval32{},
			app:  interval32{start: 22, last: 25},
			exp:  4,
		},
		{
			base: []interval32{{start: 20, last: 23}},
			app:  interval32{start: 22, last: 25},
			exp:  2,
		},
		{
			base: []interval32{{start: 20, last: 23}},
			app:  interval32{start: 21, last: 22},
			exp:  0,
		},
		{
			base: []interval32{{start: 20, last: 23}},
			app:  interval32{start: 19, last: 25},
			exp:  2, // runAppendInterval explicitly does not support intervals whose start is < c.runs[-1].start
		},
	}

	for i, test := range tests {
		a.runs = test.base
		if n := a.runAppendInterval(test.app); n != test.exp {
			t.Fatalf("test #%v expected %v, but got %v", i, test.exp, n)
		}
	}

}

func TestInterval32RunLen(t *testing.T) {
	iv := interval32{start: 7, last: 9}
	if iv.runlen() != 3 {
		t.Fatalf("should be 3")
	}
	iv = interval32{start: 7, last: 7}
	if iv.runlen() != 1 {
		t.Fatalf("should be 1")
	}
}

func TestContainerRunAdd(t *testing.T) {
	c := container{runs: make([]interval32, 0)}
	tests := []struct {
		op  uint32
		exp []interval32
	}{
		{1, []interval32{{start: 1, last: 1}}},
		{2, []interval32{{start: 1, last: 2}}},
		{4, []interval32{{start: 1, last: 2}, {start: 4, last: 4}}},
		{3, []interval32{{start: 1, last: 4}}},
		{10, []interval32{{start: 1, last: 4}, {start: 10, last: 10}}},
		{7, []interval32{{start: 1, last: 4}, {start: 7, last: 7}, {start: 10, last: 10}}},
		{6, []interval32{{start: 1, last: 4}, {start: 6, last: 7}, {start: 10, last: 10}}},
		{0, []interval32{{start: 0, last: 4}, {start: 6, last: 7}, {start: 10, last: 10}}},
		{8, []interval32{{start: 0, last: 4}, {start: 6, last: 8}, {start: 10, last: 10}}},
	}
	for _, test := range tests {
		c.mapped = true
		ret := c.add(test.op)
		if !ret {
			t.Fatalf("result of adding new bit should be true: %v", c.runs)
		}
		if !reflect.DeepEqual(c.runs, test.exp) {
			t.Fatalf("Should have %v, but got %v after adding %v", test.exp, c.runs, test.op)
		}
		if c.mapped {
			t.Fatalf("container should not be mapped after adding bit %v", test.op)
		}
	}
}

func TestContainerRunAdd2(t *testing.T) {
	c := container{runs: make([]interval32, 0)}
	ret := c.add(0)
	if !ret {
		t.Fatalf("result of adding new bit should be true: %v", c.runs)
	}
	if !reflect.DeepEqual(c.runs, []interval32{{start: 0, last: 0}}) {
		t.Fatalf("should have 1 run of length 1, but have %v", c.runs)
	}
	ret = c.add(0)
	if ret {
		t.Fatalf("result of adding existing bit should be false: %v", c.runs)
	}
}

func TestRunCountRange(t *testing.T) {
	c := container{runs: make([]interval32, 0)}
	cnt := c.runCountRange(2, 9)
	if cnt != 0 {
		t.Fatalf("should get 0 from empty container, but got: %v", cnt)
	}
	c.add(5)
	c.add(6)
	c.add(7)

	cnt = c.runCountRange(2, 9)
	if cnt != 3 {
		t.Fatalf("should get 3 from interval within range, but got: %v", cnt)
	}

	c.add(8)
	c.add(9)
	c.add(10)
	c.add(11)

	cnt = c.runCountRange(6, 8)
	if cnt != 2 {
		t.Fatalf("should get 2 from range within interval, but got: %v", cnt)
	}

	cnt = c.runCountRange(3, 9)
	if cnt != 4 {
		t.Fatalf("should get 4 from range overlaps front of interval, but got: %v", cnt)
	}

	cnt = c.runCountRange(9, 14)
	if cnt != 3 {
		t.Fatalf("should get 3 from range overlaps back of interval, but got: %v", cnt)
	}

	c.add(17)
	c.add(18)
	c.add(19)

	cnt = c.runCountRange(1, 22)
	if cnt != 10 {
		t.Fatalf("should get 10 from multiple ranges in interval, but got: %v", cnt)
	}

	c.add(13)
	c.add(14)

	cnt = c.runCountRange(6, 18)
	if cnt != 9 {
		t.Fatalf("should get 9 from multiple ranges overlapping both sides, but got: %v", cnt)
	}
}

func TestRunContains(t *testing.T) {
	c := container{runs: make([]interval32, 0)}
	if c.runContains(5) {
		t.Fatalf("empty run container should not contain 5")
	}
	c.add(5)
	if !c.runContains(5) {
		t.Fatalf("run container with 5 should contain 5")
	}

	c.add(6)
	c.add(7)

	c.add(9)
	c.add(10)
	c.add(11)

	if !c.runContains(10) {
		t.Fatalf("run container with 10 in second run should contain 10")
	}
}

func TestBitmapCountRange(t *testing.T) {
	c := container{}
	tests := []struct {
		start  uint32
		end    uint32
		bitmap []uint64
		exp    int
	}{
		{start: 0, end: 1, bitmap: []uint64{1}, exp: 1},
		{start: 2, end: 7, bitmap: []uint64{0xFFFFFFFFFFFFFF18}, exp: 2},
		{start: 67, end: 68, bitmap: []uint64{0, 0x8}, exp: 1},
		{start: 1, end: 68, bitmap: []uint64{0x3, 0x8, 0xF}, exp: 2},
		{start: 1, end: 258, bitmap: []uint64{0xF, 0x8, 0xA, 0x4, 0xFFFFFFFFFFFFFFFF}, exp: 9},
		{start: 66, end: 71, bitmap: []uint64{0xF, 0xFFFFFFFFFFFFFF18}, exp: 2},
		{start: 63, end: 64, bitmap: []uint64{0x8000000000000000}, exp: 1},
	}

	for i, test := range tests {
		c.bitmap = test.bitmap
		if ret := c.bitmapCountRange(test.start, test.end); ret != test.exp {
			t.Fatalf("test #%v count of %v from %v to %v should be %v but got %v", i, test.bitmap, test.start, test.end, test.exp, ret)
		}
	}
}

func TestRunRemove(t *testing.T) {
	c := container{runs: []interval32{{start: 2, last: 10}, {start: 12, last: 13}, {start: 15, last: 16}}}
	tests := []struct {
		op     uint32
		exp    []interval32
		expRet bool
	}{
		{2, []interval32{{start: 3, last: 10}, {start: 12, last: 13}, {start: 15, last: 16}}, true},
		{10, []interval32{{start: 3, last: 9}, {start: 12, last: 13}, {start: 15, last: 16}}, true},
		{12, []interval32{{start: 3, last: 9}, {start: 13, last: 13}, {start: 15, last: 16}}, true},
		{13, []interval32{{start: 3, last: 9}, {start: 15, last: 16}}, true},
		{16, []interval32{{start: 3, last: 9}, {start: 15, last: 15}}, true},
		{6, []interval32{{start: 3, last: 5}, {start: 7, last: 9}, {start: 15, last: 15}}, true},
		{8, []interval32{{start: 3, last: 5}, {start: 7, last: 7}, {start: 9, last: 9}, {start: 15, last: 15}}, true},
		{8, []interval32{{start: 3, last: 5}, {start: 7, last: 7}, {start: 9, last: 9}, {start: 15, last: 15}}, false},
		{1, []interval32{{start: 3, last: 5}, {start: 7, last: 7}, {start: 9, last: 9}, {start: 15, last: 15}}, false},
		{44, []interval32{{start: 3, last: 5}, {start: 7, last: 7}, {start: 9, last: 9}, {start: 15, last: 15}}, false},
	}

	for _, test := range tests {
		c.mapped = true
		ret := c.remove(test.op)
		if ret != test.expRet || !reflect.DeepEqual(c.runs, test.exp) {
			t.Fatalf("Unexpected result removing %v from runs. Expected %v, got %v. Expected %v, got %v", test.op, test.expRet, ret, test.exp, c.runs)
		}
		if ret && c.mapped {
			t.Fatalf("container was not unmapped although bit %v was removed", test.op)
		}
		if !ret && !c.mapped {
			t.Fatalf("container was unmapped although bit %v was not removed", test.op)
		}
	}
}

func TestRunMax(t *testing.T) {
	c := container{runs: []interval32{{start: 2, last: 10}, {start: 12, last: 13}, {start: 15, last: 16}}}
	max := c.max()
	if max != 16 {
		t.Fatalf("max for %v should be 16", c.runs)
	}

	c = container{runs: []interval32{}}
	max = c.max()
	if max != 0 {
		t.Fatalf("max for %v should be 0", c.runs)
	}
}

func TestIntersectionCountArrayRun(t *testing.T) {
	a := &container{array: []uint32{1, 5, 10, 11, 12}}
	b := &container{runs: []interval32{{start: 2, last: 10}, {start: 12, last: 13}, {start: 15, last: 16}}}

	ret := intersectionCountArrayRun(a, b)
	if ret != 3 {
		t.Fatalf("count of %v with %v should be 3, but got %v", a.array, b.runs, ret)
	}
}

func TestIntersectionCountBitmapRun(t *testing.T) {
	a := &container{bitmap: []uint64{0x8000000000000000}}
	b := &container{runs: []interval32{{start: 63, last: 64}}}

	ret := intersectionCountBitmapRun(a, b)
	if ret != 1 {
		t.Fatalf("count of %v with %v should be 1, but got %v", a.bitmap, b.runs, ret)
	}

	a = &container{bitmap: []uint64{0xF0000001, 0xFF00000000000000, 0xFF000000000000F0, 0x0F0000}}
	b = &container{runs: []interval32{{start: 29, last: 31}, {start: 125, last: 134}, {start: 191, last: 197}, {start: 200, last: 300}}}

	ret = intersectionCountBitmapRun(a, b)
	if ret != 14 {
		t.Fatalf("count of %v with %v should be 14, but got %v", a.bitmap, b.runs, ret)
	}
}

func TestIntersectionCountRunRun(t *testing.T) {
	a := &container{}
	b := &container{}
	tests := []struct {
		aruns []interval32
		bruns []interval32
		exp   uint64
	}{
		{
			aruns: []interval32{},
			bruns: []interval32{{start: 3, last: 8}}, exp: 0},
		{
			aruns: []interval32{{start: 2, last: 10}},
			bruns: []interval32{{start: 3, last: 8}}, exp: 6},
		{
			aruns: []interval32{{start: 2, last: 10}},
			bruns: []interval32{{start: 1, last: 11}}, exp: 9},
		{
			aruns: []interval32{{start: 2, last: 10}},
			bruns: []interval32{{start: 0, last: 2}}, exp: 1},
		{
			aruns: []interval32{{start: 2, last: 10}},
			bruns: []interval32{{start: 1, last: 10}}, exp: 9},
		{
			aruns: []interval32{{start: 2, last: 10}},
			bruns: []interval32{{start: 5, last: 12}}, exp: 6},
		{
			aruns: []interval32{{start: 2, last: 10}},
			bruns: []interval32{{start: 10, last: 99}}, exp: 1},
		{
			aruns: []interval32{{start: 2, last: 10}, {start: 44, last: 99}},
			bruns: []interval32{{start: 12, last: 14}}, exp: 0},
		{
			aruns: []interval32{{start: 2, last: 10}, {start: 12, last: 13}},
			bruns: []interval32{{start: 2, last: 10}, {start: 12, last: 13}}, exp: 11},
		{
			aruns: []interval32{{start: 8, last: 12}, {start: 15, last: 19}},
			bruns: []interval32{{start: 9, last: 9}, {start: 11, last: 17}}, exp: 6},
	}
	for i, test := range tests {
		a.runs = test.aruns
		b.runs = test.bruns
		ret := intersectionCountRunRun(a, b)
		if ret != test.exp {
			t.Fatalf("test #%v failed intersecting %v with %v should be %v, but got %v", i, test.aruns, test.bruns, test.exp, ret)
		}
	}
}

func TestIntersectArrayRun(t *testing.T) {
	a := &container{}
	b := &container{}
	tests := []struct {
		array []uint32
		runs  []interval32
		exp   []uint32
	}{
		{
			array: []uint32{1, 4, 5, 7, 10, 11, 12},
			runs:  []interval32{{start: 5, last: 10}},
			exp:   []uint32{5, 7, 10},
		},
		{
			array: []uint32{},
			runs:  []interval32{{start: 5, last: 10}},
			exp:   []uint32(nil),
		},
		{
			array: []uint32{1, 4, 5, 7, 10, 11, 12},
			runs:  []interval32{},
			exp:   []uint32(nil),
		},
		{
			array: []uint32{0, 1, 4, 5, 7, 10, 11, 12},
			runs:  []interval32{{start: 0, last: 5}, {start: 7, last: 7}},
			exp:   []uint32{0, 1, 4, 5, 7},
		},
	}

	for i, test := range tests {
		a.array = test.array
		b.runs = test.runs
		ret := intersectArrayRun(a, b)
		if !reflect.DeepEqual(ret.array, test.exp) {
			t.Fatalf("test #%v expected %v, but got %v", i, test.exp, ret.array)
		}
	}
}

func TestIntersectRunRun(t *testing.T) {
	a := &container{}
	b := &container{}
	tests := []struct {
		aruns []interval32
		bruns []interval32
		exp   []interval32
		expN  int
	}{
		{
			aruns: []interval32{},
			bruns: []interval32{{start: 5, last: 10}},
			exp:   []interval32(nil),
			expN:  0,
		},
		{
			aruns: []interval32{{start: 5, last: 12}},
			bruns: []interval32{{start: 5, last: 10}},
			exp:   []interval32{{start: 5, last: 10}},
			expN:  6,
		},
		{
			aruns: []interval32{{start: 1, last: 3}, {start: 5, last: 5}, {start: 7, last: 8}, {start: 9, last: 12}},
			bruns: []interval32{{start: 5, last: 10}},
			exp:   []interval32{{start: 5, last: 5}, {start: 7, last: 10}},
			expN:  5,
		},
	}
	for i, test := range tests {
		a.runs = test.aruns
		b.runs = test.bruns
		ret := intersectRunRun(a, b)
		if !reflect.DeepEqual(ret.runs, test.exp) {
			t.Fatalf("test #%v expected %v, but got %v", i, test.exp, ret.runs)
		}
		if ret.n != test.expN {
			t.Fatalf("test #%v expected n to be %v, but got %v", i, test.expN, ret.n)
		}
	}

}

func TestIntersectBitmapRunBitmap(t *testing.T) {
	a := &container{bitmap: make([]uint64, bitmapN)}
	b := &container{}
	tests := []struct {
		bitmap []uint64
		runs   []interval32
		exp    []uint64
		expN   int
	}{
		{
			bitmap: []uint64{1},
			runs:   []interval32{{start: 0, last: 0}, {start: 2, last: 5}, {start: 62, last: 71}, {start: 77, last: 4096}},
			exp:    []uint64{1},
			expN:   1,
		},
		{
			bitmap: []uint64{0xFFFFFFFFFFFFFFFF},
			runs:   []interval32{{start: 1, last: 1}},
			exp:    []uint64{2},
			expN:   1,
		},
		{
			bitmap: []uint64{0xFFFFFFFFFFFFFFFF},
			runs:   []interval32{{start: 1, last: 1}, {start: 10, last: 12}, {start: 61, last: 77}},
			exp:    []uint64{0xe000000000001C02},
			expN:   7,
		},
		{
			bitmap: []uint64{0xFFFFFFFFFFFFFFFF, 0xFFFFFFFFFFFFFFFF},
			runs:   []interval32{{start: 1, last: 1}, {start: 61, last: 77}},
			exp:    []uint64{0xE000000000000002, 0x00000000000003FFF},
			expN:   18,
		},
		{
			bitmap: []uint64{0xFFFFFFFFFFFFFFFF, 1, 1, 1, 0xA, 1, 1, 0, 1},
			runs:   []interval32{{start: 63, last: 10000}},
			exp:    []uint64{0x8000000000000000, 1, 1, 1, 0xA, 1, 1, 0, 1},
			expN:   9,
		},
	}
	for i, test := range tests {
		for i, v := range test.bitmap {
			a.bitmap[i] = v
		}
		b.runs = test.runs
		b.n = 4097 // ;)
		exp := make([]uint64, bitmapN)
		for i, v := range test.exp {
			exp[i] = v
		}
		ret := intersectBitmapRun(a, b)
		if ret.isArray() {
			ret.arrayToBitmap()
		}
		if !reflect.DeepEqual(ret.bitmap, exp) {
			t.Fatalf("test #%v expected %v, but got %v", i, exp, ret.bitmap)
		}
		if ret.n != test.expN {
			t.Fatalf("test #%v expected n to be %v, but got %v", i, test.expN, ret.n)
		}
	}

}

func TestIntersectBitmapRunArray(t *testing.T) {
	a := &container{bitmap: make([]uint64, bitmapN)}
	b := &container{}
	tests := []struct {
		bitmap []uint64
		runs   []interval32
		exp    []uint32
		expN   int
	}{
		{
			bitmap: []uint64{1},
			runs:   []interval32{{start: 0, last: 0}, {start: 2, last: 5}, {start: 62, last: 71}, {start: 77, last: 4096}},
			exp:    []uint32{0},
			expN:   1,
		},
		{
			bitmap: []uint64{0xFFFFFFFFFFFFFFFF},
			runs:   []interval32{{start: 1, last: 1}},
			exp:    []uint32{1},
			expN:   1,
		},
		{
			bitmap: []uint64{0xFFFFFFFFFFFFFFFF},
			runs:   []interval32{{start: 1, last: 1}, {start: 10, last: 12}, {start: 61, last: 77}},
			exp:    []uint32{1, 10, 11, 12, 61, 62, 63},
			expN:   7,
		},
		{
			bitmap: []uint64{0xFFFFFFFFFFFFFFFF, 0xFFFFFFFFFFFFFFFF},
			runs:   []interval32{{start: 1, last: 1}, {start: 61, last: 68}},
			exp:    []uint32{1, 61, 62, 63, 64, 65, 66, 67, 68},
			expN:   9,
		},
		{
			bitmap: []uint64{0xFFFFFFFFFFFFFFFF, 1, 1, 1, 0xA, 1, 1, 0, 1},
			runs:   []interval32{{start: 63, last: 10000}},
			exp:    []uint32{63, 64, 128, 192, 257, 259, 320, 384, 512},
			expN:   9,
		},
	}
	for i, test := range tests {
		for i, v := range test.bitmap {
			a.bitmap[i] = v
		}
		b.runs = test.runs
		ret := intersectBitmapRun(a, b)
		if !reflect.DeepEqual(ret.array, test.exp) {
			t.Fatalf("test #%v expected %v, but got %v", i, test.exp, ret.array)
		}
		if ret.n != test.expN {
			t.Fatalf("test #%v expected n to be %v, but got %v", i, test.expN, ret.n)
		}
	}

}

func TestUnionRunRun(t *testing.T) {
	a := &container{}
	b := &container{}
	tests := []struct {
		aruns []interval32
		bruns []interval32
		exp   []interval32
	}{
		{
			aruns: []interval32{},
			bruns: []interval32{{start: 5, last: 10}},
			exp:   []interval32{{start: 5, last: 10}},
		},
		{
			aruns: []interval32{{start: 5, last: 12}},
			bruns: []interval32{{start: 5, last: 10}},
			exp:   []interval32{{start: 5, last: 12}},
		},
		{
			aruns: []interval32{{start: 1, last: 3}, {start: 5, last: 5}, {start: 7, last: 8}, {start: 9, last: 12}},
			bruns: []interval32{{start: 5, last: 10}},
			exp:   []interval32{{start: 1, last: 3}, {start: 5, last: 12}},
		},
		{
			aruns: []interval32{{start: 1, last: 3}, {start: 5, last: 5}, {start: 7, last: 8}, {start: 9, last: 12}},
			bruns: []interval32{{start: 2, last: 65535}},
			exp:   []interval32{{start: 1, last: 65535}},
		},
		{
			aruns: []interval32{{start: 2, last: 65535}},
			bruns: []interval32{{start: 1, last: 3}, {start: 5, last: 5}, {start: 7, last: 8}, {start: 9, last: 12}},
			exp:   []interval32{{start: 1, last: 65535}},
		},
		{
			aruns: []interval32{{start: 1, last: 3}, {start: 5, last: 5}, {start: 7, last: 8}, {start: 9, last: 12}},
			bruns: []interval32{{start: 0, last: 65535}},
			exp:   []interval32{{start: 0, last: 65535}},
		},
		{
			aruns: []interval32{{start: 0, last: 65535}},
			bruns: []interval32{{start: 1, last: 3}, {start: 5, last: 5}, {start: 7, last: 8}, {start: 9, last: 12}},
			exp:   []interval32{{start: 0, last: 65535}},
		},
		{
			aruns: []interval32{{start: 1, last: 3}, {start: 5, last: 5}, {start: 7, last: 9}, {start: 12, last: 22}},
			bruns: []interval32{{start: 2, last: 8}, {start: 16, last: 27}, {start: 33, last: 34}},
			exp:   []interval32{{start: 1, last: 9}, {start: 12, last: 27}, {start: 33, last: 34}},
		},
	}
	for i, test := range tests {
		a.runs = test.aruns
		b.runs = test.bruns
		ret := unionRunRun(a, b)
		if !reflect.DeepEqual(ret.runs, test.exp) {
			t.Fatalf("test #%v expected %v, but got %v", i, test.exp, ret.runs)
		}
	}
}

func TestUnionArrayRun(t *testing.T) {
	a := &container{}
	b := &container{}
	tests := []struct {
		array []uint32
		runs  []interval32
		exp   []uint32
	}{
		{
			array: []uint32{1, 4, 5, 7, 10, 11, 12},
			runs:  []interval32{{start: 5, last: 10}},
			exp:   []uint32{1, 4, 5, 6, 7, 8, 9, 10, 11, 12},
		},
		{
			array: []uint32{},
			runs:  []interval32{{start: 5, last: 10}},
			exp:   []uint32{5, 6, 7, 8, 9, 10},
		},
		{
			array: []uint32{1, 4, 5, 7, 10, 11, 12},
			runs:  []interval32{},
			exp:   []uint32{1, 4, 5, 7, 10, 11, 12},
		},
		{
			array: []uint32{0, 1, 4, 5, 7, 10, 11, 12},
			runs:  []interval32{{start: 0, last: 5}, {start: 7, last: 7}},
			exp:   []uint32{0, 1, 2, 3, 4, 5, 7, 10, 11, 12},
		},
	}

	for i, test := range tests {
		a.array = test.array
		b.runs = test.runs
		ret := unionArrayRun(a, b)
		if !reflect.DeepEqual(ret.array, test.exp) {
			t.Fatalf("test #%v expected %v, but got %v", i, test.exp, ret.array)
		}
	}
}

func TestBitmapSetRange(t *testing.T) {
	c := &container{bitmap: make([]uint64, bitmapN)}
	tests := []struct {
		bitmap []uint64
		start  uint64
		last   uint64
		exp    []uint64
		expN   int
	}{
		{
			bitmap: []uint64{0x0000000000FFF900},
			start:  9,
			last:   10,
			exp:    []uint64{0x0000000000FFFF00},
			expN:   16,
		},
		{
			bitmap: []uint64{0xFF0, 0xFF, 0xFF},
			start:  60,
			last:   130,
			exp:    []uint64{0xF000000000000FF0, 0xFFFFFFFFFFFFFFFF, 0xFF},
			expN:   84,
		},
	}

	for i, test := range tests {
		for i, v := range test.bitmap {
			c.bitmap[i] = v
		}
		c.n = c.countRange(0, 65535)
		c.bitmapSetRange(test.start, test.last)
		if !reflect.DeepEqual(c.bitmap[:len(test.exp)], test.exp) {
			t.Fatalf("test %#v expected %x, got %x", i, test.exp, c.bitmap[:len(test.bitmap)])
		}
		if test.expN != c.n {
			t.Fatalf("test #%v expected n to be %v, but got %v", i, test.expN, c.n)
		}
	}
}

func TestArrayToBitmap(t *testing.T) {
	a := &container{}
	tests := []struct {
		array []uint32
		exp   []uint64
	}{
		{
			array: []uint32{0, 1, 2, 3},
			exp:   []uint64{0xF},
		},
	}

	for i, test := range tests {
		exp := make([]uint64, bitmapN)
		for i, v := range test.exp {
			exp[i] = v
		}

		a.array = test.array
		a.arrayToBitmap()
		if !reflect.DeepEqual(a.bitmap, exp) {
			t.Fatalf("test #%v expected %v, but got %v", i, exp, a.bitmap)
		}
	}
}

func TestRunToBitmap(t *testing.T) {
	a := &container{}
	tests := []struct {
		runs []interval32
		exp  []uint64
	}{
		{
			runs: []interval32{{start: 0, last: 0}},
			exp:  []uint64{1},
		},
		{
			runs: []interval32{{start: 0, last: 4}},
			exp:  []uint64{31},
		},
		{
			runs: []interval32{{start: 2, last: 2}, {start: 5, last: 7}, {start: 13, last: 14}, {start: 17, last: 17}},
			exp:  []uint64{155876},
		},
		{
			runs: []interval32{{start: 0, last: 3}, {start: 60, last: 67}},
			exp:  []uint64{0xF00000000000000F, 0x000000000000000F},
		},
	}

	for i, test := range tests {
		exp := make([]uint64, bitmapN)
		for i, v := range test.exp {
			exp[i] = v
		}

		a.runs = test.runs
		a.runToBitmap()
		if !reflect.DeepEqual(a.bitmap, exp) {
			t.Fatalf("test #%v expected %v, but got %v", i, exp, a.bitmap)
		}
	}
}

func TestBitmapToRun(t *testing.T) {
	a := &container{}
	tests := []struct {
		bitmap []uint64
		exp    []interval32
	}{
		{
			// single-bit run
			bitmap: []uint64{1},
			exp:    []interval32{{start: 0, last: 0}},
		},
		{
			// single multi-bit run in one word
			bitmap: []uint64{31},
			exp:    []interval32{{start: 0, last: 4}},
		},
		{
			// multiple runs in one word
			bitmap: []uint64{155876},
			exp:    []interval32{{start: 2, last: 2}, {start: 5, last: 7}, {start: 13, last: 14}, {start: 17, last: 17}},
		},
		{
			// span two words, both mixed
			bitmap: []uint64{0xF00000000000000F, 0x000000000000000F},
			exp:    []interval32{{start: 0, last: 3}, {start: 60, last: 67}},
		},
		{
			// span two words, first = maxBitmap
			bitmap: []uint64{0xFFFFFFFFFFFFFFFF, 0xF},
			exp:    []interval32{{start: 0, last: 67}},
		},
		{
			// span two words, second = maxBitmap
			bitmap: []uint64{0xF000000000000000, 0xFFFFFFFFFFFFFFFF},
			exp:    []interval32{{start: 60, last: 127}},
		},
		{
			// span three words
			bitmap: []uint64{0xF000000000000000, 0xFFFFFFFFFFFFFFFF, 0xF},
			exp:    []interval32{{start: 60, last: 131}},
		},
	}

	for i, test := range tests {
		a.bitmap = make([]uint64, bitmapN)
		n := 0
		for i, v := range test.bitmap {
			a.bitmap[i] = v
			n += int(popcount(v))
		}
		a.n = n
		a.bitmapToRun()
		if !reflect.DeepEqual(a.runs, test.exp) {
			t.Fatalf("test #%v expected %v, but got %v", i, test.exp, a.runs)
		}
	}
}

func TestArrayToRun(t *testing.T) {
	a := &container{}
	tests := []struct {
		array []uint32
		exp   []interval32
	}{
		{
			array: []uint32{0},
			exp:   []interval32{{start: 0, last: 0}},
		},
		{
			array: []uint32{0, 1, 2, 3, 4},
			exp:   []interval32{{start: 0, last: 4}},
		},
		{
			array: []uint32{2, 5, 6, 7, 13, 14, 17},
			exp:   []interval32{{start: 2, last: 2}, {start: 5, last: 7}, {start: 13, last: 14}, {start: 17, last: 17}},
		},
	}

	for i, test := range tests {
		a.array = test.array
		a.n = len(test.array)
		a.arrayToRun()
		if !reflect.DeepEqual(a.runs, test.exp) {
			t.Fatalf("test #%v expected %v, but got %v", i, test.exp, a.runs)
		}
	}
}

func TestRunToArray(t *testing.T) {
	a := &container{}
	tests := []struct {
		runs []interval32
		exp  []uint32
	}{
		{
			runs: []interval32{{start: 0, last: 0}},
			exp:  []uint32{0},
		},
		{
			runs: []interval32{{start: 0, last: 4}},
			exp:  []uint32{0, 1, 2, 3, 4},
		},
		{
			runs: []interval32{{start: 2, last: 2}, {start: 5, last: 7}, {start: 13, last: 14}, {start: 17, last: 17}},
			exp:  []uint32{2, 5, 6, 7, 13, 14, 17},
		},
	}

	for i, test := range tests {
		a.runs = test.runs
		a.n = len(test.exp)
		a.runToArray()
		if !reflect.DeepEqual(a.array, test.exp) {
			t.Fatalf("test #%v expected %v, but got %v", i, test.exp, a.array)
		}
	}
}

func TestBitmapZeroRange(t *testing.T) {
	c := &container{bitmap: make([]uint64, bitmapN)}
	tests := []struct {
		bitmap []uint64
		start  uint64
		last   uint64
		exp    []uint64
		expN   int
	}{
		{
			bitmap: []uint64{0x0000000000FFFF00},
			start:  9,
			last:   10,
			exp:    []uint64{0x0000000000FFF900},
			expN:   14,
		},
		{
			bitmap: []uint64{0xFF0, 0xFF, 0xFF},
			start:  60,
			last:   130,
			exp:    []uint64{0xFF0, 0, 0xF8},
			expN:   13,
		},
	}

	for i, test := range tests {
		for i, v := range test.bitmap {
			c.bitmap[i] = v
		}
		c.n = c.countRange(0, 65535)
		c.bitmapZeroRange(test.start, test.last)
		if !reflect.DeepEqual(c.bitmap[:len(test.exp)], test.exp) {
			t.Fatalf("test %#v expected %x, got %x", i, test.exp, c.bitmap[:len(test.bitmap)])
		}
		if test.expN != c.n {
			t.Fatalf("test #%v expected n to be %v, but got %v", i, test.expN, c.n)
		}
		for i, _ := range test.bitmap {
			c.bitmap[i] = 0
		}
	}

}

func TestUnionBitmapRun(t *testing.T) {
	a := &container{bitmap: make([]uint64, bitmapN)}
	b := &container{}
	tests := []struct {
		bitmap []uint64
		runs   []interval32
		exp    []uint64
		expN   int
	}{
		{
			bitmap: []uint64{2},
			runs:   []interval32{{start: 0, last: 0}, {start: 2, last: 5}, {start: 62, last: 71}, {start: 77, last: 78}},
			exp:    []uint64{0xC00000000000003F, 0x60FF},
			expN:   18,
		},
	}
	for i, test := range tests {
		for i, v := range test.bitmap {
			a.bitmap[i] = v
		}
		a.n = a.bitmapCountRange(0, 65535)
		b.runs = test.runs
		ret := unionBitmapRun(a, b)
		if ret.isArray() {
			ret.arrayToBitmap()
		}
		if !reflect.DeepEqual(ret.bitmap[:len(test.exp)], test.exp) {
			t.Fatalf("test #%v expected %x, but got %x", i, test.exp, ret.bitmap[:len(test.exp)])
		}
		if ret.n != test.expN {
			t.Fatalf("test #%v expected n to be %v, but got %v", i, test.expN, ret.n)
		}
		for i, _ := range test.bitmap {
			a.bitmap[i] = 0
		}
	}

}

func TestBitmapCountRuns(t *testing.T) {
	c := &container{bitmap: make([]uint64, bitmapN)}
	tests := []struct {
		bitmap []uint64
		exp    int
	}{
		{
			bitmap: []uint64{0xFF00FF00},
			exp:    2,
		},
		{
			bitmap: []uint64{0xFF00FF0000000000, 0x1},
			exp:    2,
		},
		{
			bitmap: []uint64{0xFF00FF0000000000, 0x2, 0x100},
			exp:    4,
		},
		{
			bitmap: []uint64{0xFF00FF0000000000, 0x1010101FF0101010, 0x100},
			exp:    10,
		},
	}

	for i, test := range tests {
		for j, v := range test.bitmap {
			c.bitmap[j] = v
		}

		ret := c.bitmapCountRuns()
		if ret != test.exp {
			t.Fatalf("test #%v expected %v but got %v", i, test.exp, ret)
		}

		for j, _ := range test.bitmap {
			c.bitmap[j] = 0
		}
	}

	test := tests[3]
	for j, v := range test.bitmap {
		c.bitmap[1024-len(test.bitmap)+j] = v

	}
	ret := c.bitmapCountRuns()
	if ret != test.exp {
		t.Fatalf("test at end expected %v but got %v", test.exp, ret)
	}
}

func TestArrayCountRuns(t *testing.T) {
	c := &container{}
	tests := []struct {
		array []uint32
		exp   int
	}{
		{
			array: []uint32{},
			exp:   0,
		},
		{
			array: []uint32{0},
			exp:   1,
		},
		{
			array: []uint32{1},
			exp:   1,
		},
		{
			array: []uint32{1, 2, 3, 5},
			exp:   2,
		},
		{
			array: []uint32{0, 1, 3, 9, 2048, 4096, 4097, 65534, 65535},
			exp:   6,
		},
		{
			array: []uint32{0, 10, 11, 12},
			exp:   2,
		},
	}

	for i, test := range tests {
		c.array = test.array
		ret := c.arrayCountRuns()
		if ret != test.exp {
			t.Fatalf("test #%v expected %v but got %v", i, test.exp, ret)
		}
	}
}

func TestDifferenceArrayRun(t *testing.T) {
	a := &container{}
	b := &container{}
	tests := []struct {
		array []uint32
		runs  []interval32
		exp   []uint32
	}{
		{
			array: []uint32{0, 1, 2, 3, 4, 5, 6, 7, 8, 9, 10, 11, 12},
			runs:  []interval32{{start: 5, last: 10}},
			exp:   []uint32{0, 1, 2, 3, 4, 11, 12},
		},
	}
	for i, test := range tests {
		a.array = test.array
		a.n = len(a.array)
		b.runs = test.runs
		b.n = b.runCountRange(0, 100)
		ret := differenceArrayRun(a, b)
		if !reflect.DeepEqual(ret.array, test.exp) {
			t.Fatalf("test #%v expected %v, but got %v", i, test.exp, ret.array)
		}
	}
}

func TestDifferenceRunArray(t *testing.T) {
	a := &container{}
	b := &container{}
	tests := []struct {
		runs  []interval32
		array []uint32
		exp   []interval32
	}{
		{
			runs:  []interval32{{start: 0, last: 12}},
			array: []uint32{5, 6, 7, 8, 9, 10},
			exp:   []interval32{{start: 0, last: 4}, {start: 11, last: 12}},
		},
	}
	for i, test := range tests {
		a.runs = test.runs
		a.n = a.runCountRange(0, 100)
		b.array = test.array
		b.n = len(b.array)
		ret := differenceRunArray(a, b)
		if !reflect.DeepEqual(ret.array, test.exp) {
			t.Fatalf("test #%v expected %v, but got %v", i, test.exp, ret.array)
		}
	}
}

func TestDifferenceRunBitmap(t *testing.T) {
	a := &container{}
	b := &container{bitmap: make([]uint64, bitmapN)}
	tests := []struct {
		runs   []interval32
		bitmap []uint64
		exp    []interval32
	}{
		{
			runs:   []interval32{{start: 0, last: 63}},
			bitmap: []uint64{0x0000FFFF000000F0},
			exp:    []interval32{{start: 0, last: 3}, {start: 8, last: 31}, {start: 48, last: 63}},
		},
	}
	for i, test := range tests {
		a.runs = test.runs
		a.n = a.runCountRange(0, 100)
		for i, v := range test.bitmap {
			b.bitmap[i] = v
		}
		b.n = b.bitmapCountRange(0, 100)
		ret := differenceRunBitmap(a, b)
		if !reflect.DeepEqual(ret.runs, test.exp) {
			t.Fatalf("test #%v expected %v, but got %v", i, test.exp, ret.runs)
		}
	}
}

func TestDifferenceBitmapRun(t *testing.T) {
	a := &container{bitmap: make([]uint64, bitmapN)}
	b := &container{}
	tests := []struct {
		bitmap []uint64
		runs   []interval32
		exp    []uint64
	}{
		{
			bitmap: []uint64{0xFFFFFFFFFFFFFFFF},
			runs:   []interval32{{start: 4, last: 7}, {start: 32, last: 47}},
			exp:    []uint64{0xFFFF0000FFFFFF0F},
		},
	}
	for i, test := range tests {
		for i, v := range test.bitmap {
			a.bitmap[i] = v
		}
		a.n = a.bitmapCountRange(0, 100)
		b.runs = test.runs
		b.n = b.runCountRange(0, 100)
		ret := differenceBitmapRun(a, b)
		if !reflect.DeepEqual(ret.bitmap[:len(test.exp)], test.exp) {
			t.Fatalf("test #%v expected \n%X, but got \n%X", i, test.exp, ret.bitmap[:len(test.exp)])
		}
	}
}

func TestDifferenceRunRun(t *testing.T) {
	a := &container{}
	b := &container{}
	tests := []struct {
		aruns []interval32
		bruns []interval32
		exp   []interval32
	}{
		{
			// this tests all six overlap combinations
			// A                     [   ]                   [   ]                        [ ]              [     ]             [   ]                 [  ]
			// B                    [     ]                [   ]                     [ ]                     [  ]                [   ]                    [  ]
			aruns: []interval32{{start: 3, last: 6}, {start: 13, last: 16}, {start: 24, last: 26}, {start: 33, last: 38}, {start: 43, last: 46}, {start: 53, last: 56}},
			bruns: []interval32{{start: 1, last: 8}, {start: 11, last: 14}, {start: 21, last: 23}, {start: 35, last: 37}, {start: 44, last: 48}, {start: 57, last: 59}},
			exp:   []interval32{{start: 15, last: 16}, {start: 24, last: 26}, {start: 33, last: 34}, {start: 38, last: 38}, {start: 43, last: 43}, {start: 53, last: 56}},
		},
	}
	for i, test := range tests {
		a.runs = test.aruns
		a.n = a.runCountRange(0, 100)
		b.runs = test.bruns
		b.n = b.runCountRange(0, 100)
		ret := differenceRunRun(a, b)
		if !reflect.DeepEqual(ret.runs, test.exp) {
			t.Fatalf("test #%v expected %v, but got %v", i, test.exp, ret.runs)
		}
	}
}

func TestWriteReadArray(t *testing.T) {
	ca := &container{array: []uint32{1, 10, 100, 1000}, n: 4}
	ba := &Bitmap{keys: []uint64{0}, containers: []*container{ca}}
	ba2 := &Bitmap{}
	var buf bytes.Buffer
	ba.WriteTo(&buf)
	ba2.UnmarshalBinary(buf.Bytes())
	if !reflect.DeepEqual(ba2.containers[0].array, ca.array) {
		t.Fatalf("array test expected %x, but got %x", ca.array, ba2.containers[0].array)
	}
}

func TestWriteReadBitmap(t *testing.T) {
	// create bitmap containing > 4096 bits
	cb := &container{bitmap: make([]uint64, bitmapN), n: 129 * 32}
	for i := 0; i < 129; i++ {
		cb.bitmap[i] = 0x5555555555555555
	}
	bb := &Bitmap{keys: []uint64{0}, containers: []*container{cb}}
	bb2 := &Bitmap{}
	var buf bytes.Buffer
	bb.WriteTo(&buf)
	bb2.UnmarshalBinary(buf.Bytes())
	if !reflect.DeepEqual(bb2.containers[0].bitmap, cb.bitmap) {
		t.Fatalf("bitmap test expected %x, but got %x", cb.bitmap, bb2.containers[0].bitmap)
	}
}

func TestWriteReadRun(t *testing.T) {
	cr := &container{runs: []interval32{{start: 3, last: 13}, {start: 100, last: 109}}, n: 20}
	br := &Bitmap{keys: []uint64{0}, containers: []*container{cr}}
	br2 := &Bitmap{}
	var buf bytes.Buffer
	br.WriteTo(&buf)
	br2.UnmarshalBinary(buf.Bytes())
	if !reflect.DeepEqual(br2.containers[0].runs, cr.runs) {
		t.Fatalf("run test expected %x, but got %x", cr.runs, br2.containers[0].runs)
	}
<<<<<<< HEAD
	br.Add(1)
=======
}

func TestXorArrayRun(t *testing.T) {
	a := &container{array: []uint32{1, 5, 10, 11, 12}}
	b := &container{runs: []interval32{{start: 2, last: 10}, {start: 12, last: 13}, {start: 15, last: 16}}}
	exp := []uint32{1, 2, 3, 4, 6, 7, 8, 9, 11, 13, 15, 16}

	ret := xorArrayRun(a, b)
	if !reflect.DeepEqual(ret.array, exp) {
		t.Fatalf("test expected %v, but got %v", exp, ret.array)
	}
}

func TestXorRunRun(t *testing.T) {
	a := &container{}
	b := &container{}
	tests := []struct {
		aruns []interval32
		bruns []interval32
		exp   []interval32
	}{
		{
			aruns: []interval32{},
			bruns: []interval32{{start: 5, last: 10}},
			exp:   []interval32{{start: 5, last: 10}},
		},
		{
			aruns: []interval32{{start: 0, last: 4}},
			bruns: []interval32{{start: 6, last: 10}},
			exp:   []interval32{{start: 0, last: 4}, {start: 6, last: 10}},
		},
		{
			aruns: []interval32{{start: 0, last: 6}},
			bruns: []interval32{{start: 4, last: 10}},
			exp:   []interval32{{start: 0, last: 3}, {start: 7, last: 10}},
		},
		{
			aruns: []interval32{{start: 4, last: 10}},
			bruns: []interval32{{start: 0, last: 6}},
			exp:   []interval32{{start: 0, last: 3}, {start: 7, last: 10}},
		},
		{
			aruns: []interval32{{start: 0, last: 10}},
			bruns: []interval32{{start: 0, last: 6}},
			exp:   []interval32{{start: 7, last: 10}},
		},
		{
			aruns: []interval32{{start: 0, last: 6}},
			bruns: []interval32{{start: 0, last: 10}},
			exp:   []interval32{{start: 7, last: 10}},
		},
		{
			aruns: []interval32{{start: 0, last: 6}},
			bruns: []interval32{{start: 0, last: 10}},
			exp:   []interval32{{start: 7, last: 10}},
		},
		{
			aruns: []interval32{{start: 5, last: 12}},
			bruns: []interval32{{start: 5, last: 10}},
			exp:   []interval32{{start: 11, last: 12}},
		},
		{
			aruns: []interval32{{start: 1, last: 3}, {start: 5, last: 5}, {start: 7, last: 12}},
			bruns: []interval32{{start: 5, last: 10}},
			exp:   []interval32{{start: 1, last: 3}, {start: 6, last: 6}, {start: 11, last: 12}},
		},
		{
			aruns: []interval32{{start: 1, last: 3}, {start: 5, last: 5}, {start: 7, last: 12}},
			bruns: []interval32{{start: 2, last: 65535}},
			exp:   []interval32{{start: 1, last: 1}, {start: 4, last: 4}, {start: 6, last: 6}, {start: 13, last: 65535}},
		},
		{
			aruns: []interval32{{start: 2, last: 65535}},
			bruns: []interval32{{start: 1, last: 3}, {start: 5, last: 5}, {start: 7, last: 12}},
			exp:   []interval32{{start: 1, last: 1}, {start: 4, last: 4}, {start: 6, last: 6}, {start: 13, last: 65535}},
		},
		{
			aruns: []interval32{{start: 1, last: 3}, {start: 5, last: 5}, {start: 7, last: 12}},
			bruns: []interval32{{start: 0, last: 65535}},
			exp:   []interval32{{start: 0, last: 0}, {start: 4, last: 4}, {start: 6, last: 6}, {start: 13, last: 65535}},
		},
		{
			aruns: []interval32{{start: 0, last: 65535}},
			bruns: []interval32{{start: 1, last: 3}, {start: 5, last: 5}, {start: 7, last: 12}},
			exp:   []interval32{{start: 0, last: 0}, {start: 4, last: 4}, {start: 6, last: 6}, {start: 13, last: 65535}},
		},
		{
			aruns: []interval32{{start: 1, last: 3}, {start: 5, last: 5}, {start: 7, last: 9}, {start: 12, last: 22}},
			bruns: []interval32{{start: 2, last: 8}, {start: 16, last: 27}, {start: 33, last: 34}},
			exp:   []interval32{{start: 1, last: 1}, {start: 4, last: 4}, {start: 6, last: 6}, {start: 9, last: 9}, {start: 12, last: 15}, {start: 23, last: 27}, {start: 33, last: 34}},
		},
	}
	for i, test := range tests {
		a.runs = test.aruns
		b.runs = test.bruns
		ret := xorRunRun(a, b)
		if !reflect.DeepEqual(ret.runs, test.exp) {
			t.Fatalf("test #%v expected %v, but got %v", i, test.exp, ret.runs)
		}
	}
>>>>>>> 6855adb9
}<|MERGE_RESOLUTION|>--- conflicted
+++ resolved
@@ -1212,9 +1212,6 @@
 	if !reflect.DeepEqual(br2.containers[0].runs, cr.runs) {
 		t.Fatalf("run test expected %x, but got %x", cr.runs, br2.containers[0].runs)
 	}
-<<<<<<< HEAD
-	br.Add(1)
-=======
 }
 
 func TestXorArrayRun(t *testing.T) {
@@ -1315,5 +1312,4 @@
 			t.Fatalf("test #%v expected %v, but got %v", i, test.exp, ret.runs)
 		}
 	}
->>>>>>> 6855adb9
 }