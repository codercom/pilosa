--- conflicted
+++ resolved
@@ -16,31 +16,30 @@
 	pos    int
 }
 
-<<<<<<< HEAD
-		if len(tokens) > 4 && tokens[2].Type == TYPE_FRAME && tokens[4].Type == TYPE_PROFILE {
-			frame_type = tokens[2].Text
-			profile_id, err = strconv.ParseUint(tokens[4].Text, 10, 64)
-			if err != nil {
-				panic(err)
-			}
-		} else if len(tokens) > 2 && tokens[2].Type == TYPE_FRAME {
-			frame_type = tokens[2].Text
-		} else if len(tokens) > 2 && tokens[2].Type == TYPE_PROFILE {
-			profile_id, err = strconv.ParseUint(tokens[2].Text, 10, 64)
-			if err != nil {
-				panic(err)
-			}
-		}
-		var filter int //TRAVIS the is for the category
-		filter = 0
-		bm := db.Bitmap{bitmap_id, frame_type, filter}
-		return []QueryInput{&bm}, uint64(profile_id), 0
-=======
+/* MASTER
+if len(tokens) > 4 && tokens[2].Type == TYPE_FRAME && tokens[4].Type == TYPE_PROFILE {
+	frame_type = tokens[2].Text
+	profile_id, err = strconv.ParseUint(tokens[4].Text, 10, 64)
+	if err != nil {
+		panic(err)
+	}
+} else if len(tokens) > 2 && tokens[2].Type == TYPE_FRAME {
+	frame_type = tokens[2].Text
+} else if len(tokens) > 2 && tokens[2].Type == TYPE_PROFILE {
+	profile_id, err = strconv.ParseUint(tokens[2].Text, 10, 64)
+	if err != nil {
+		panic(err)
+	}
+}
+var filter int //TRAVIS the is for the category
+filter = 0
+bm := db.Bitmap{bitmap_id, frame_type, filter}
+return []QueryInput{&bm}, uint64(profile_id), 0
+*/
 func (self *QueryParser) next() *Token {
 	self.pos += 1
 	if self.pos > len(self.tokens) {
 		return nil
->>>>>>> c744183c
 	}
 	return &self.tokens[self.pos-1]
 }
