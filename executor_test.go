--- conflicted
+++ resolved
@@ -485,16 +485,10 @@
 
 	// Create local executor data.
 	// The local node owns slice 1.
-<<<<<<< HEAD
-	idx := MustOpenIndex()
-	defer idx.Close()
-	s.Handler.Index = idx.Index
-	idx.MustCreateFragmentIfNotExists("d", "f", pilosa.ViewStandard, 1).MustSetBits(10, (1*SliceWidth)+1)
-=======
-	hldr := MustOpenHolder()
-	defer hldr.Close()
+	hldr := MustOpenHolder()
+	defer hldr.Close()
+	s.Handler.Holder = hldr.Holder
 	hldr.MustCreateFragmentIfNotExists("i", "f", pilosa.ViewStandard, 1).MustSetBits(10, (1*SliceWidth)+1)
->>>>>>> 6cacf5d0
 
 	e := NewExecutor(hldr.Holder, c)
 	if res, err := e.Execute(context.Background(), "i", MustParse(`Bitmap(id=10, frame=f)`), nil, nil); err != nil {
@@ -519,18 +513,11 @@
 	}
 
 	// Create local executor data. The local node owns slice 1.
-<<<<<<< HEAD
-	idx := MustOpenIndex()
-	defer idx.Close()
-	s.Handler.Index = idx.Index
-	idx.MustCreateFragmentIfNotExists("d", "f", pilosa.ViewStandard, 1).MustSetBits(10, (1*SliceWidth)+1)
-	idx.MustCreateFragmentIfNotExists("d", "f", pilosa.ViewStandard, 1).MustSetBits(10, (1*SliceWidth)+2)
-=======
-	hldr := MustOpenHolder()
-	defer hldr.Close()
+	hldr := MustOpenHolder()
+	defer hldr.Close()
+	s.Handler.Holder = hldr.Holder
 	hldr.MustCreateFragmentIfNotExists("i", "f", pilosa.ViewStandard, 2).MustSetBits(10, (2*SliceWidth)+1)
 	hldr.MustCreateFragmentIfNotExists("i", "f", pilosa.ViewStandard, 2).MustSetBits(10, (2*SliceWidth)+2)
->>>>>>> 6cacf5d0
 
 	e := NewExecutor(hldr.Holder, c)
 	if res, err := e.Execute(context.Background(), "i", MustParse(`Count(Bitmap(id=10, frame=f))`), nil, nil); err != nil {
@@ -563,14 +550,9 @@
 	}
 
 	// Create local executor data.
-<<<<<<< HEAD
-	idx := MustOpenIndex()
-	defer idx.Close()
-	s.Handler.Index = idx.Index
-=======
-	hldr := MustOpenHolder()
-	defer hldr.Close()
->>>>>>> 6cacf5d0
+	hldr := MustOpenHolder()
+	defer hldr.Close()
+	s.Handler.Holder = hldr.Holder
 
 	// Create frame.
 	if _, err := hldr.MustCreateIndexIfNotExists("i", pilosa.IndexOptions{}).CreateFrame("f", pilosa.FrameOptions{}); err != nil {
@@ -614,14 +596,9 @@
 	}
 
 	// Create local executor data.
-<<<<<<< HEAD
-	idx := MustOpenIndex()
-	defer idx.Close()
-	s.Handler.Index = idx.Index
-=======
-	hldr := MustOpenHolder()
-	defer hldr.Close()
->>>>>>> 6cacf5d0
+	hldr := MustOpenHolder()
+	defer hldr.Close()
+	s.Handler.Holder = hldr.Holder
 
 	// Create frame.
 	if f, err := hldr.MustCreateIndexIfNotExists("i", pilosa.IndexOptions{}).CreateFrame("f", pilosa.FrameOptions{}); err != nil {
@@ -686,20 +663,12 @@
 		}}, nil
 	}
 
-<<<<<<< HEAD
-	// Create local executor data on slice 1 & 3.
-	idx := MustOpenIndex()
-	defer idx.Close()
-	s.Handler.Index = idx.Index
-	idx.MustCreateFragmentIfNotExists("d", "f", pilosa.ViewStandard, 1).MustSetBits(30, (1*SliceWidth)+1)
-	idx.MustCreateFragmentIfNotExists("d", "f", pilosa.ViewStandard, 3).MustSetBits(30, (3*SliceWidth)+2)
-=======
 	// Create local executor data on slice 2 & 4.
 	hldr := MustOpenHolder()
 	defer hldr.Close()
+	s.Handler.Holder = hldr.Holder
 	hldr.MustCreateFragmentIfNotExists("i", "f", pilosa.ViewStandard, 2).MustSetBits(30, (2*SliceWidth)+1)
 	hldr.MustCreateFragmentIfNotExists("i", "f", pilosa.ViewStandard, 4).MustSetBits(30, (4*SliceWidth)+2)
->>>>>>> 6cacf5d0
 
 	e := NewExecutor(hldr.Holder, c)
 	if res, err := e.Execute(context.Background(), "i", MustParse(`TopN(frame=f, n=3)`), nil, nil); err != nil {
